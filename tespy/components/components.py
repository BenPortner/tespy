"""
.. module:: components
    :synopsis:

.. moduleauthor:: Francesco Witte <francesco.witte@hs-flensburg.de>
"""

import numpy as np
import math

import CoolProp.CoolProp as CP

from tespy.helpers import (
    num_fluids, fluid_structure, MyComponentError, tespy_fluid,
    v_mix_ph, h_mix_pT, h_mix_ps, s_mix_pT, s_mix_ph, T_mix_ph, visc_mix_ph,
    dT_mix_dph, dT_mix_pdh, dT_mix_ph_dfluid, h_mix_pQ, dh_mix_dpQ,
    h_ps, s_ph,
    molar_massflow, lamb,
    molar_masses, err,
    dc_cp, dc_cc, dc_gcp
)

from tespy.components import characteristics as cmp_char


def init_target(nw, c, start):
    """
    propagates the fluids towards connections target,
    ends when reaching sink, merge or combustion chamber

    :param nw: network to operate on
    :type nw: tespy.networks.network
    :param c: connection to initialise
    :type c: tespy.connections.connection
    :param start: fluid propagation startingpoint, in some cases needed
        to exit the recursion
    :type start: tespy.connections.connection
    :returns: no return value

    .. note::
        This method is the same as the method in the network class of the
        networks module. This is necessary as the combustion chambers
        convergence check requires the method while the networks module
        requires the components module. Check, if the cicular imports can be
        avoided in a more elegant way.
    """
    if (len(c.t.inlets()) == 1 and len(c.t.outlets()) == 1 or
            isinstance(c.t, heat_exchanger) or
            isinstance(c.t, subsys_interface)):

        inconn = [x for x in nw.comps.loc[c.s].o if
                  x in nw.comps.loc[c.t].i]
        inconn_id = nw.comps.loc[c.t].i.tolist().index(inconn[0])
        outconn = nw.comps.loc[c.t].o.tolist()[inconn_id]
        for fluid, x in c.fluid.val.items():
            if not outconn.fluid.val_set[fluid]:
                outconn.fluid.val[fluid] = x

        init_target(nw, outconn, start)

    if isinstance(c.t, splitter):
        for outconn in nw.comps.loc[c.t].o:
            for fluid, x in c.fluid.val.items():
                if not outconn.fluid.val_set[fluid]:
                    outconn.fluid.val[fluid] = x

            init_target(nw, outconn, start)

    if isinstance(c.t, drum) and c.t != start:
        start = c.t
        for outconn in nw.comps.loc[c.t].o:
            for fluid, x in c.fluid.val.items():
                if not outconn.fluid.val_set[fluid]:
                    outconn.fluid.val[fluid] = x

            init_target(nw, outconn, start)


class component:
    r"""

    :param label: label for component
    :type label: str
    :param kwargs: for the keyword arguments see :code:`component.attr(self)`
    :returns: no return value
    :raises: - :code:`TypeError`, if label is not of type str
               components
             - :code:`ValueError`, if label contains forbidden characters
               (';', ',', '.')

    **example**

    .. code-block:: python

        cond = condenser('main condenser', ttd_u=5)

    creates component condenser labeled 'main condenser' and sets the
    terminal temperature difference at the upper side (hot side inlet to
    cold side outlet) to 5 K

    initialisation method is used for instances of class component and
    its children`

    allowed keywords in kwargs are 'mode' and additional keywords depending
    on the type of component you want to create
    """

    def __init__(self, label, **kwargs):

        # check if components label is of type str and for prohibited chars
        if not isinstance(label, str):
            msg = 'Component label must be of type str!'
            raise TypeError(msg)
        elif len([x for x in [';', ',', '.'] if x in label]) > 0:
            msg = ('Can\'t use ' + str([';', ',', '.']) + ' ',
                   'in label (' + str(self.component()) + ').')
            raise ValueError(msg)
        else:
            self.label = label

        self.mode = kwargs.get('mode', 'auto')

        # check calculation mode declaration
        if self.mode not in ['man', 'auto']:
            msg = 'Mode must be \'man\' or \'auto\'.'
            raise TypeError(msg)

        # set default design and offdesign parameters
        self.design = self.default_design()
        self.offdesign = self.default_offdesign()

        # add container for components attributes
        var = self.attr()

        for key in var.keys():
            self.__dict__.update({key: var[key]})

        self.set_attr(**kwargs)

    def set_attr(self, **kwargs):
        """
        sets, resets or unsets attributes of a connection, for the keyword
        arguments, return values and errors see object initialisation
        """
        var = self.attr().keys()

        # set specified values
        for key in kwargs:
            if key in var:

                # data container specification
                if (isinstance(kwargs[key], dc_cp) or
                        isinstance(kwargs[key], dc_cc) or
                        isinstance(kwargs[key], dc_gcp)):
                    self.__dict__.update({key: kwargs[key]})

                elif isinstance(self.get_attr(key), dc_cp):
                    # value specification for component properties
                    if (isinstance(kwargs[key], float) or
                            isinstance(kwargs[key], np.float64) or
                            isinstance(kwargs[key], int)):
                        if np.isnan(kwargs[key]):
                            self.get_attr(key).set_attr(is_set=False)
                            self.get_attr(key).set_attr(is_var=False)
                        else:
                            self.get_attr(key).set_attr(val=kwargs[key])
                            self.get_attr(key).set_attr(is_set=True)
                            self.get_attr(key).set_attr(is_var=False)

                    elif kwargs[key] == 'var':
                        self.get_attr(key).set_attr(is_set=True)
                        self.get_attr(key).set_attr(is_var=True)

                    elif isinstance(kwargs[key], str) and kwargs[key] != 'var':
                        self.get_attr(key).set_attr(val=kwargs[key])
                        self.get_attr(key).set_attr(is_set=True)

                    elif isinstance(kwargs[key], dict):
                        self.get_attr(key).set_attr(val=kwargs[key])
                        self.get_attr(key).set_attr(is_set=True)

                    # invalid datatype for keyword
                    else:
                        msg = ('Bad datatype for keyword argument ' + key +
                               ' at ' + self.label + '.')
                        raise TypeError(msg)

                elif (isinstance(self.get_attr(key), dc_cc) or
                      isinstance(self.get_attr(key), dc_gcp)):
                    # value specification for component characteristics
                    if isinstance(kwargs[key], str):
                        self.get_attr(key).set_attr(method=kwargs[key])

                # invalid datatype for keyword
                else:
                    msg = ('Bad datatype for keyword argument ' + key +
                           ' at ' + self.label + '.')
                    raise TypeError(msg)

            elif key == 'design' or key == 'offdesign':
                if not isinstance(kwargs[key], list):
                    msg = ('Please provide the design parameters as list at ' +
                           self.label + '.')
                    raise ValueError(msg)
                if set(kwargs[key]).issubset(list(var)):
                    self.__dict__.update({key: kwargs[key]})
                else:
                    msg = ('Available parameters for (off-)design '
                           'specification are: ' +
                           str(list(var)) + ' at ' + self.label + '.')
                    raise ValueError(msg)

            elif key == 'mode':
                if kwargs[key] in ['man', 'auto']:
                    self.__dict__.update({key: kwargs[key]})
                else:
                    msg = ('Mode must be \'man\' or \'auto\' at ' +
                           self.label + '.')
                    raise TypeError(msg)

            # invalid keyword
            else:
                msg = ('Component ' + self.label + ' has no attribute ' +
                       str(key))
                raise ValueError(msg)

    def get_attr(self, key):
        """
        get the value of a components attribute

        :param key: attribute to return its value
        :type key: str
        :returns:
            - :code:`self.__dict__[key]` if object has attribute key
            - :code:`None` if object has no attribute key
        """
        if key in self.__dict__:
            return self.__dict__[key]
        else:
            print(self.component(), '\"' + self.label + '\" '
                  'has no attribute \"' + key + '\"')
            return None

    def comp_init(self, nw):
        self.vars = {}
        self.num_c_vars = 0
        for var in self.attr().keys():
            if isinstance(self.attr()[var], dc_cp):
                if self.get_attr(var).is_var:
                    self.get_attr(var).var_pos = self.num_c_vars
                    self.num_c_vars += 1
                    self.vars[self.get_attr(var)] = var

    def attr(self):
        return {}

    def inlets(self):
        return []

    def outlets(self):
        return []

    def default_design(self):
        return []

    def default_offdesign(self):
        return []

    def equations(self):
        return []

    def derivatives(self, nw):
        return []

    def bus_func(self):
        return 0

    def bus_deriv(self):
        return

    def initialise_source(self, c, key):
        r"""
        returns a starting value for fluid properties at components outlet

        :param c: connection to apply initialisation
        :type c: tespy.connections.connection
        :param key: property
        :type key: str
        :returns: val (*float*) - starting value for pressure at components
                  outlet in corresponding unit system, :math:`val = 0`
        """
        return 0

    def initialise_target(self, c, key):
        r"""
        returns a starting value for fluid properties at components inlet

        :param c: connection to apply initialisation
        :type c: tespy.connections.connection
        :param key: property
        :type key: str
        :returns: val (*float*) - starting value for property at components
                  inlet in corresponding unit system, :math:`val = 0`
        """
        return 0

    def calc_parameters(self, nw, mode):
        return

    def initialise_fluids(self, nw):
        return

    def convergence_check(self, nw):
        return

# %%

    def fluid_res(self):
        r"""
        returns residual values for fluid equations

        :returns: vec_res (*list*) - a list containing the residual values

        **components with one inlet and one outlet**

        .. math:: 0 = fluid_{i,in} - fluid_{i,out} \;
            \forall i \in \mathrm{fluid}

        **component heat exchanger or subsystem interface**

        .. math:: 0 = fluid_{i,in_{j}} - fluid_{i,out_{j}} \;
            \forall i \in \mathrm{fluid}, \; \forall j \in inlets/outlets

        **component splitter**

        .. math:: 0 = fluid_{i,in} - fluid_{i,out_{j}} \;
            \forall i \in \mathrm{fluid}, \; \forall j \in outlets

        **component merge**

        .. math::
            0 = \dot{m}_{in_{j}} \cdot fluid_{i,in_{j}} -
                \dot {m}_{out} \cdot fluid_{i,out} \\
            \forall i \in \mathrm{fluid}, \; \forall j \in inlets

        **component drum**

        .. math::
            0 = fluid_{i,in_1} - fluid_{i,out_{j}} \;
            \forall i \in \mathrm{fluid}, \; \forall j \in inlets

        **component separator**

        .. math::
            0 = \dot{m}_{in} \cdot fluid_{i,in} -
                \dot {m}_{out_{j}} \cdot fluid_{i,out_{j}} \;
            \forall i \in \mathrm{fluid}, \; \forall j \in outlets

        """
        vec_res = []

        if self.num_i == 1 and self.num_o == 1:
            for fluid, x in self.inl[0].fluid.val.items():
                vec_res += [x - self.outl[0].fluid.val[fluid]]
            return vec_res

        if (isinstance(self, subsys_interface) or
                isinstance(self, heat_exchanger)):
            for i in range(self.num_i):
                for fluid, x in self.inl[i].fluid.val.items():
                    vec_res += [x - self.outl[i].fluid.val[fluid]]
            return vec_res

        if isinstance(self, splitter):
            for o in self.outl:
                for fluid, x in self.inl[0].fluid.val.items():
                    vec_res += [x - o.fluid.val[fluid]]
            return vec_res

        if isinstance(self, merge):
            res = 0
            for fluid, x in self.outl[0].fluid.val.items():
                res = -x * self.outl[0].m.val_SI
                for i in self.inl:
                    res += i.fluid.val[fluid] * i.m.val_SI
                vec_res += [res]
            return vec_res

        if isinstance(self, drum):
            for o in self.outl:
                for fluid, x in self.inl[0].fluid.val.items():
                    vec_res += [x - o.fluid.val[fluid]]
            return vec_res

        if isinstance(self, separator):

            for fluid, x in self.inl[0].fluid.val.items():
                res = x * self.inl[0].m.val_SI
                for o in self.outl:
                    res -= o.fluid.val[fluid] * o.m.val_SI
                vec_res += [res]
            return vec_res

        if isinstance(self, source) or isinstance(self, sink):
            return None

    def fluid_deriv(self):
        r"""
        returns derivatives for fluid equations

        :returns: mat_deriv (*list*) - a list containing the derivatives

        **example:**

        component with one inlet and one outlet and 3 fluids in fluid vector

        .. math::
            \left(
            \begin{array}{cccccc}
                0 & 0 & 0 & 1 & 0 & 0\\
                0 & 0 & 0 & -1 & 0 & 0\\
            \end{array}
            \right)

            \left(
            \begin{array}{cccccc}
                0 & 0 & 0 & 0 & 1 & 0\\
                0 & 0 & 0 & 0 & -1 & 0\\
            \end{array}
            \right)

            \left(
            \begin{array}{cccccc}
                0 & 0 & 0 & 0 & 0 & 1\\
                0 & 0 & 0 & 0 & 0 & -1\\
            \end{array}
            \right)
        """
        num_fl = len(self.inl[0].fluid.val)

        if self.num_i == 1 and self.num_o == 1:
            mat_deriv = np.zeros((num_fl, 2 + self.num_c_vars, 3 + num_fl))
            i = 0
            for fluid, x in self.inl[0].fluid.val.items():
                mat_deriv[i, 0, i + 3] = 1
                mat_deriv[i, 1, i + 3] = -1
                i += 1
            return mat_deriv.tolist()

        if isinstance(self, heat_exchanger):
            mat_deriv = np.zeros((num_fl * 2, 4 + self.num_c_vars, 3 + num_fl))
            i = 0
            for fluid in self.inl[0].fluid.val.keys():
                mat_deriv[i, 0, i + 3] = 1
                mat_deriv[i, 2, i + 3] = -1
                i += 1
            j = 0
            for fluid in self.inl[1].fluid.val.keys():
                mat_deriv[i + j, 1, j + 3] = 1
                mat_deriv[i + j, 3, j + 3] = -1
                j += 1
            return mat_deriv.tolist()

        if isinstance(self, splitter):
            mat_deriv = np.zeros((num_fl * self.num_o,
                                  1 + self.num_o, 3 + num_fl))
            k = 0
            for o in self.outl:
                i = 0
                for fluid, x in self.inl[0].fluid.val.items():
                    mat_deriv[i + k * num_fl, 0, i + 3] = 1
                    mat_deriv[i + k * num_fl, k + 1, i + 3] = -1
                    i += 1
                k += 1
            return mat_deriv.tolist()

        if isinstance(self, merge):
            mat_deriv = np.zeros((num_fl, self.num_i + 1, 3 + num_fl))
            j = 0
            for fluid, x in self.outl[0].fluid.val.items():
                k = 0
                for i in self.inl:
                    mat_deriv[j, k, 0] = i.fluid.val[fluid]
                    mat_deriv[j, k, j + 3] = i.m.val_SI
                    k += 1
                mat_deriv[j, k, 0] = -x
                mat_deriv[j, k, j + 3] = -self.outl[0].m.val_SI
                j += 1
            return mat_deriv.tolist()

        if isinstance(self, drum):
            mat_deriv = np.zeros((2 * num_fl, 4, 3 + num_fl))
            k = 0
            for o in self.outl:
                i = 0
                for fluid, x in self.inl[0].fluid.val.items():
                    mat_deriv[i + k * num_fl, 0, i + 3] = 1
                    mat_deriv[i + k * num_fl, k + 2, i + 3] = -1
                    i += 1
                k += 1
            return mat_deriv.tolist()

        if isinstance(self, separator):
            mat_deriv = np.zeros((num_fl, 1 + self.num_o, 3 + num_fl))
            j = 0
            for fluid, x in self.inl[0].fluid.val.items():
                k = 0
                for o in self.outl:
                    mat_deriv[j, k, 0] = -o.fluid.val[fluid]
                    mat_deriv[j, k, j + 3] = -o.m.val_SI
                    k += 1
                mat_deriv[j, 0, 0] = x
                mat_deriv[j, 0, j + 3] = self.inl[0].m.val_SI
                j += 1
            return mat_deriv.tolist()

        if isinstance(self, source) or isinstance(self, sink):
            return None

        if isinstance(self, subsys_interface):
            mat_deriv = np.zeros((num_fl * self.num_i, self.num_i + self.num_o,
                                  3 + num_fl))
            for i in range(self.num_i):
                j = 0
                for fluid in self.inl[i].fluid.val.keys():
                    mat_deriv[i * num_fl + j, i, j + 3] = 1
                    mat_deriv[i * num_fl + j, self.num_i + i, j + 3] = -1
                    j += 1
            return mat_deriv.tolist()

# %%

    def mass_flow_res(self):
        r"""
        returns residual values for mass flow equations

        :returns: vec_res (*list*) - a list containing the residual values

        **all components but heat exchanger and subsystem interface**

        .. math:: 0 = \sum \dot{m}_{in,i} - \sum \dot{m}_{out,j} \;
            \forall i \in inlets, \forall j \in outlets

        heat exchanger and subsystem interface (same number of inlets and
        outlets

        .. math:: 0 = \dot{m}_{in,i} - \dot{m}_{out,i} \;
            \forall i \in inlets/outlets
        """

        if (isinstance(self, split) or
                isinstance(self, merge) or
                isinstance(self, combustion_chamber) or
                isinstance(self, combustion_chamber_stoich) or
                isinstance(self, drum) or
                (self.num_i == 1 and self.num_o == 1)):
            res = 0
            for i in self.inl:
                res += i.m.val_SI
            for o in self.outl:
                res -= o.m.val_SI
            return [res]

        if (isinstance(self, subsys_interface) or
                isinstance(self, heat_exchanger)):
            vec_res = []
            for i in range(self.num_i):
                vec_res += [self.inl[i].m.val_SI - self.outl[i].m.val_SI]
            return vec_res

        if isinstance(self, source) or isinstance(self, sink):
            return None

    def mass_flow_deriv(self):
        r"""
        returns derivatives for mass flow equations

        :returns: mat_deriv (*list*) - a list containing the derivatives

        **example**

        merge with three inlets and one outlet (one fluid in fluid vector)

        .. math::
            \left(
            \begin{array}{cccc}
                1 & 0 & 0 & 0\\
                1 & 0 & 0 & 0\\
                1 & 0 & 0 & 0\\
                -1 & 0 & 0 & 0\\
            \end{array}
            \right)
        """
        num_fl = len(self.inl[0].fluid.val)

        if (isinstance(self, split) or
                isinstance(self, merge) or
                isinstance(self, combustion_chamber) or
                isinstance(self, combustion_chamber_stoich) or
                isinstance(self, drum) or
                (self.num_i == 1 and self.num_o == 1)):
            mat_deriv = np.zeros((1, self.num_i + self.num_o + self.num_c_vars,
                                  num_fl + 3))
            j = 0
            for i in self.inl:
                mat_deriv[0, j, 0] = 1
                j += 1
            k = 0
            for o in self.outl:
                mat_deriv[0, k + j, 0] = -1
                k += 1
            return mat_deriv.tolist()

        if (isinstance(self, subsys_interface) or
                isinstance(self, heat_exchanger)):
            mat_deriv = np.zeros((self.num_i, self.num_i + self.num_o +
                                  self.num_c_vars, num_fl + 3))
            for i in range(self.num_i):
                mat_deriv[i, i, 0] = 1
            for j in range(self.num_o):
                mat_deriv[j, j + i + 1, 0] = -1
            return mat_deriv.tolist()

        if isinstance(self, source) or isinstance(self, sink):
            return None
# %%

    def ddx_func(self, func, dx, pos):
        r"""
        calculates derivative of the function func to dx at components inlet or
        outlet in position pos

        :param func: function to calculate derivative
        :type func: function
        :param dx: dx
        :type dx: str
        :param pos: position of inlet or outlet, logic: ['in1', 'in2', ...,
                    'out1', ...] -> 0, 1, ..., n, n + 1, ..., n + m
        :type pos: int
        :returns: deriv (list or float) - partial derivative of the function
                  func to dx

        .. math::

            \frac{\partial f}{\partial x} = \frac{f(x + d) + f(x - d)}
            {2 \cdot d}
        """

        dm, dp, dh, df = 0, 0, 0, 0
        if dx == 'm':
            dm = 1e-4
        elif dx == 'p':
            dp = 1
        elif dx == 'h':
            dh = 1
        else:
            df = 1e-5

        if dx == 'fluid':
            deriv = []
            for f in self.inl[0].fluid.val.keys():
                val = (self.inl + self.outl)[pos].fluid.val[f]
                exp = 0
                if (self.inl + self.outl)[pos].fluid.val[f] + df <= 1:
                    (self.inl + self.outl)[pos].fluid.val[f] += df
                else:
                    (self.inl + self.outl)[pos].fluid.val[f] = 1
                exp += func()
                if (self.inl + self.outl)[pos].fluid.val[f] - 2 * df >= 0:
                    (self.inl + self.outl)[pos].fluid.val[f] -= 2 * df
                else:
                    (self.inl + self.outl)[pos].fluid.val[f] = 0
                exp -= func()
                (self.inl + self.outl)[pos].fluid.val[f] = val

                deriv += [exp / (2 * (dm + dp + dh + df))]

        elif dx in ['m', 'p', 'h']:
            exp = 0
            (self.inl + self.outl)[pos].m.val_SI += dm
            (self.inl + self.outl)[pos].p.val_SI += dp
            (self.inl + self.outl)[pos].h.val_SI += dh
            exp += func()

            (self.inl + self.outl)[pos].m.val_SI -= 2 * dm
            (self.inl + self.outl)[pos].p.val_SI -= 2 * dp
            (self.inl + self.outl)[pos].h.val_SI -= 2 * dh
            exp -= func()
            deriv = exp / (2 * (dm + dp + dh + df))

            (self.inl + self.outl)[pos].m.val_SI += dm
            (self.inl + self.outl)[pos].p.val_SI += dp
            (self.inl + self.outl)[pos].h.val_SI += dh

        else:
            d = self.get_attr(dx).d
            exp = 0
            self.get_attr(dx).val += d
            exp += func()

            self.get_attr(dx).val -= 2 * d
            exp -= func()
            deriv = exp / (2 * d)

            self.get_attr(dx).val += d

        return deriv

# %%

    def zeta_func(self):
        r"""
        calculates pressure drop from zeta (zeta1 for heat exchangers)

        :returns: residual value for the pressure drop

        .. math::

            \zeta = \frac{\Delta p \cdot v \cdot 2}{c^2}\\
            c = \frac{\dot{m} \cdot v}{A}

        As the cross sectional area A will not change from design to offdesign
        calculation, it is possible to handle this the following way:

        .. math::
            0 = \zeta - \frac{(p_{in} - p_{out}) \cdot \pi^2}{8 \cdot
            \dot{m}_{in}^2 \cdot \frac{v_{in} + v_{out}}{2}}
        """
        i = self.inl[0].to_flow()
        o = self.outl[0].to_flow()
        if hasattr(self, 'zeta'):
            val = self.zeta.val
        else:
            val = self.zeta1.val
        return (val - (i[1] - o[1]) * math.pi ** 2 /
                (8 * i[0] ** 2 * (v_mix_ph(i) + v_mix_ph(o)) / 2))

# %%


class source(component):
    """
    component source

    - a flow originates from this component
    """

    def outlets(self):
        return ['out1']

    def component(self):
        return 'source'

# %%


class sink(component):
    """
    component sink

    - a flow drains in this component
    """

    def inlets(self):
        return ['in1']

    def component(self):
        return 'sink'

# %%


class turbomachine(component):
    """
    component turbomachine can be subdivided in pump, compressor and turbine

    **available parameters**

    - P: power, :math:`[P]=\text{W}`
    - eta_s: isentropic efficiency, :math:`[\eta_s]=1`
    - pr: outlet to inlet pressure ratio, :math:`[pr]=1`
    - eta_s_char: characteristic curve for isentropic efficiency,
      this characteristic is generated in preprocessing of offdesign
      calculations

    **equations**

    see :func:`tespy.components.components.turbomachine.equations`

    **default design parameters**

    - pr, eta_s

    **default offdesign parameters**

    - char

    **inlets and outlets**

    - in1
    - out1
    """

    def attr(self):
        return {'P': dc_cp(), 'eta_s': dc_cp(), 'pr': dc_cp(),
                'eta_s_char': dc_cc(), 'Sirr': dc_cp()}

    def default_design(self):
        return ['pr', 'eta_s']

    def default_offdesign(self):
        return ['eta_s_char']

    def inlets(self):
        return ['in1']

    def outlets(self):
        return ['out1']

    def component(self):
        return 'turbomachine'

    def equations(self):
        r"""
        returns vector vec_res with result of equations for this component

        :param nw: network using this component object
        :type nw: tespy.networks.network
        :returns: vec_res (*list*) - vector of residual values

        **mandatory equations**

        - :func:`tespy.components.components.component.fluid_res`
        - :func:`tespy.components.components.component.mass_flow_res`

        **optional equations**

        .. math::

            0 = \dot{m}_{in} \cdot \left( h_{out} - h_{in} \right) - P\\
            0 = pr \cdot p_{in} - p_{out}

        isentropic efficiency

        - :func:`tespy.components.components.pump.eta_s_func`
        - :func:`tespy.components.components.compressor.eta_s_func`
        - :func:`tespy.components.components.turbine.eta_s_func`

        **additional equations**

        - :func:`tespy.components.components.pump.additional_equations`
        - :func:`tespy.components.components.compressor.additional_equations`
        - :func:`tespy.components.components.turbine.additional_equations`
        """

        vec_res = []

        vec_res += self.fluid_res()
        vec_res += self.mass_flow_res()

        if self.P.is_set:
            vec_res += [self.inl[0].m.val_SI *
                        (self.outl[0].h.val_SI - self.inl[0].h.val_SI) -
                        self.P.val]

        if self.pr.is_set:
            vec_res += [self.pr.val * self.inl[0].p.val_SI -
                        self.outl[0].p.val_SI]

        if self.eta_s.is_set:
            self.eta_s_res = self.eta_s_func()
            vec_res += [self.eta_s_res]

        vec_res += self.additional_equations()

        return vec_res

    def additional_equations(self):
        """
        returns vector vec_res with result of additional equations for this
        component

        :param nw: network using this component object
        :type nw: tespy.networks.network
        :returns: vec_res (*list*) - vector of residual values
        """
        return []

    def derivatives(self, nw):
        r"""
        calculate matrix of partial derivatives towards mass flow, pressure,
        enthalpy and fluid composition

        :param nw: network using this component object
        :type nw: tespy.networks.network
        :returns: mat_deriv (*numpy array*) - matrix of partial derivatives

        **example**

        matrix of partial derivatives for a turbine with one fluid in fluid
        vector and specified value for power P

        .. math::
            \left(
            \begin{array}{cccc}
                0 & 0 & 0 & 1\\
                0 & 0 & 0 & -1\\
                1 & 0 & 0 & 0\\
                -1 & 0 & 0 & 0\\
                h_{out} - h_{in} & 0 & -\dot{m}_{in} & 0\\
                0 & 0 & \dot{m}_{in} & 0
            \end{array}
            \right)

        .. note::
            in this example you can see, that there is no equation regarding
            pressure change, thus the pressure at the inlet and the outlet must
            be defined externally through other components or by connection
            parametrisation
        """
        num_fl = len(nw.fluids)
        mat_deriv = []

        mat_deriv += self.fluid_deriv()
        mat_deriv += self.mass_flow_deriv()

        if self.P.is_set:
            P_deriv = np.zeros((1, 2 + self.num_c_vars, num_fl + 3))
            P_deriv[0, 0, 0] = self.outl[0].h.val_SI - self.inl[0].h.val_SI
            P_deriv[0, 0, 2] = -self.inl[0].m.val_SI
            P_deriv[0, 1, 2] = self.inl[0].m.val_SI
            mat_deriv += P_deriv.tolist()

        if self.pr.is_set:
            pr_deriv = np.zeros((1, 2 + self.num_c_vars, num_fl + 3))
            pr_deriv[0, 0, 1] = self.pr.val
            pr_deriv[0, 1, 1] = -1
            mat_deriv += pr_deriv.tolist()

        if self.eta_s.is_set:
            mat_deriv += self.eta_s_deriv()

        mat_deriv += self.additional_derivatives(nw)

        return np.asarray(mat_deriv)

    def additional_derivatives(self, nw):
        """
        returns matrix mat_deriv with partial derivatives for additional
        equations of this component

        :param nw: network using this component object
        :type nw: tespy.networks.network
        :returns: mat_deriv (*numpy array*) - matrix of partial derivatives
        """
        return []

    def eta_s_func(self):
        """
        see subclasses
        """
        msg = ('If you want to use eta_s as parameter, '
               'please specify which type of turbomachine you are using.')
        raise MyComponentError(msg)

    def eta_s_deriv(self):
        """
        see subclasses
        """
        msg = ('If you want to use eta_s as parameter, '
               'please specify which type of turbomachine you are using.')
        raise MyComponentError(msg)

    def h_os(self, mode):
        """
        calculates the enthalpy at the outlet if compression or expansion is
        isentropic

        :param mode: pre or postprocessing
        :type inl: str
        :returns: h (*float*) - enthalpy after isentropic state change
        """
        if mode == 'pre':
            i = self.i0
            o = self.o0
        else:
            i = self.inl[0].to_flow()
            o = self.outl[0].to_flow()

        if num_fluids(i[3]) == 1:
            for fluid, x in i[3].items():
                if x > err:
                    return h_ps(o[1], s_ph(i[1], i[2], fluid), fluid)
        else:
            T_mix = T_mix_ph(i)
            s_mix = s_mix_pT(i, T_mix)
            return h_mix_ps(o, s_mix)

    def char_func(self):
        raise MyComponentError('Function not available for this component.')

    def char_deriv(self):
        raise MyComponentError('Function not available.')

    def bus_func(self):
        r"""
        function for use on busses

        :returns: val (*float*) - residual value of equation

        .. math::

            val = \dot{m}_{in} \cdot \left( h_{out} - h_{in}
            \right)
        """
        i = self.inl[0].to_flow()
        o = self.outl[0].to_flow()
        return i[0] * (o[2] - i[2])

    def bus_deriv(self):
        r"""
        calculate matrix of partial derivatives towards mass flow and
        enthalpy for bus function

        :returns: mat_deriv (*list*) - matrix of partial derivatives
        """
        i = self.inl[0].to_flow()
        o = self.outl[0].to_flow()
        deriv = np.zeros((1, 2, len(self.inl[0].fluid.val) + 3))
        deriv[0, 0, 0] = o[2] - i[2]
        deriv[0, 0, 2] = - i[0]
        deriv[0, 1, 2] = i[0]
        return deriv

    def calc_parameters(self, nw, mode):
        """
        parameter calculation pre- or postprocessing

        **postprocessing**

        - calculate power P
        - calculate pressure ratio

        **preprocessing**

        - set references for inlet :code:`self.i0` and outlet
          :code:`self.o0` flows
        - set attribute for isentropic enthalpy difference
          :code:`self.dh_s0` at reference

        """

        if (mode == 'pre' and 'P' in self.offdesign) or mode == 'post':
            self.P.val = self.inl[0].m.val_SI * (
                    self.outl[0].h.val_SI - self.inl[0].h.val_SI)

        if (mode == 'pre' and 'pr' in self.offdesign) or mode == 'post':
            self.pr.val = self.outl[0].p.val_SI / self.inl[0].p.val_SI

        if mode == 'pre':
            self.i0 = self.inl[0].to_flow()
            self.o0 = self.outl[0].to_flow()
            self.i0[3] = self.i0[3].copy()
            self.o0[3] = self.i0[3].copy()
            self.dh_s0 = (self.h_os(mode) - self.i0[2])

        if mode == 'post':
            self.Sirr.val = self.inl[0].m.val_SI * (
                    s_mix_ph(self.outl[0].to_flow()) -
                    s_mix_ph(self.inl[0].to_flow()))

# %%


class pump(turbomachine):
    """
    **available parameters**

    - P: power, :math:`[P]=\text{W}`
    - eta_s: isentropic efficiency, :math:`[\eta_s]=1`
    - pr: outlet to inlet pressure ratio, :math:`[pr]=1`
    - flow_char: characteristic curve for pressure rise vs. volumetric flow
      rate, provide data: :math:`[x]=\frac{\text{m}^3}{\text{s}} \,
      [y]=\text{Pa}`
    - eta_s_char: characteristic curve for isentropic efficiency,
      this characteristic is generated in preprocessing of offdesign
      calculations

    **equations**

    see :func:`tespy.components.components.turbomachine.equations`

    **default design parameters**

    - pr, eta_s

    **default offdesign parameters**

    - eta_s_char (method: None, parameter: v)

    .. note::

        Using the characteristic function for isentropic efficiency of the pump
        (char) is partly leading to unstable calculations, it is recommended
        to use a constant values for now.

    **inlets and outlets**

    - in1
    - out1

    .. image:: _images/pump.svg
       :scale: 100 %
       :alt: alternative text
       :align: center
    """

    def comp_init(self, nw):

        component.comp_init(self, nw)

        if self.flow_char.func is None:
            method = self.flow_char.method
            x = self.flow_char.x
            y = self.flow_char.y
            self.flow_char.func = cmp_char.characteristics(method=method,
                                                           x=x, y=y)

        if self.eta_s_char.func is None:
            method = self.eta_s_char.method
            x = self.eta_s_char.x
            y = self.eta_s_char.y
            self.eta_s_char.func = cmp_char.characteristics(method=method,
                                                            x=x, y=y)

    def component(self):
        return 'pump'

    def attr(self):
        return {'P': dc_cp(), 'eta_s': dc_cp(), 'pr': dc_cp(), 'Sirr': dc_cp(),
                'eta_s_char': dc_cc(x=[0, 1, 2, 3], y=[1, 1, 1, 1]),
                'flow_char': dc_cc(x=[0, 1, 2, 3], y=[1, 1, 1, 1])}

    def additional_equations(self):
        r"""
        additional equations for pumps

        - applies characteristic function for isentropic efficiency

        :param nw: network using this component object
        :type nw: tespy.networks.network
        :returns: vec_res (*list*) - residual value vector

        **optional equations**

        - :func:`tespy.components.components.pump.char_func`
        """
        vec_res = []

        if self.eta_s_char.is_set:
            vec_res += self.char_func().tolist()

        if self.flow_char.is_set:
            vec_res += self.flow_char_func().tolist()

        return vec_res

    def additional_derivatives(self, nw):
        r"""
        calculate matrix of partial derivatives towards mass flow, pressure,
        enthalpy and fluid composition for the additional equations

        :param nw: network using this component object
        :type nw: tespy.networks.network
        :returns: mat_deriv (*list*) - matrix of partial derivatives
        """
        mat_deriv = []

        if self.eta_s_char.is_set:
            mat_deriv += self.char_deriv()

        if self.flow_char.is_set:
            mat_deriv += self.flow_char_deriv()

        return mat_deriv

    def eta_s_func(self):
        r"""
        equation for isentropic efficiency of a pump

        :returns: val (*float*) - residual value of equation

        .. math::
            0 = -\left( h_{out} - h_{in} \right) \cdot \eta_{s,c} +
            \left( h_{out,s} -  h_{in} \right)
        """
        return (-(self.outl[0].h.val_SI - self.inl[0].h.val_SI) *
                self.eta_s.val + (self.h_os('post') - self.inl[0].h.val_SI))

    def eta_s_deriv(self):
        """
        calculates partial derivatives of the isentropic efficiency function

        - if the residual value for this equation is lower than the square
          value of the global error tolerance skip calculation
        - calculates the partial derivatives for enthalpy and pressure at
          inlet and for pressure at outlet numerically
        - partial derivative to enthalpy at outlet can be calculated
          analytically, :code:`-1` for expansion and :code:`-self.eta_s`
          for compression
        """

        num_fl = len(self.inl[0].fluid.val)
        mat_deriv = np.zeros((1, 2 + self.num_c_vars, num_fl + 3))

        for i in range(2):
            mat_deriv[0, i, 1] = self.ddx_func(self.eta_s_func, 'p', i)
            if i == 0:
                mat_deriv[0, i, 2] = self.ddx_func(self.eta_s_func, 'h', i)
            else:
                mat_deriv[0, i, 2] = -self.eta_s.val

        return mat_deriv.tolist()

    def char_func(self):
        r"""
        isentropic efficiency characteristic of a pump

        :returns: val (*numpy array*) - residual value of equation

        .. math::
            0 = -\left( h_{out} - h_{in} \right) \cdot char\left( \dot{m}_{in}
            \cdot v_{in} \right) + \left( h_{out,s} - h_{in} \right)
        """
        i = self.inl[0].to_flow()
        o = self.outl[0].to_flow()
        return np.array([((o[2] - i[2]) * self.dh_s0 /
                          (self.o0[2] - self.i0[2]) *
                          self.eta_s_char.func.f_x(i[0] * v_mix_ph(i)) -
                          (self.h_os('post') - i[2]))])

    def char_deriv(self):
        r"""
        calculates the derivatives for the characteristics

        :returns: mat_deriv (*list*) - matrix of derivatives

        **example**

        one fluid in fluid vector

        .. math::

            \left(
            \begin{array}{cccc}
                \frac{\partial char}{\partial \dot{m}_{in}} &
                \frac{\partial char}{\partial p_{in}} &
                \frac{\partial char}{\partial h_{in}} & 0\\
                0 & \frac{\partial char}{\partial p_{out}} &
                \frac{\partial char}{\partial h_{out}} & 0\\
            \end{array}
            \right)

        """
        num_fl = len(self.inl[0].fluid.val)
        mat_deriv = np.zeros((1, 2 + self.num_c_vars, num_fl + 3))

        mat_deriv[0, 0, 0] = (
            self.ddx_func(self.char_func, 'm', 0))
        for i in range(2):
            mat_deriv[0, i, 1] = self.ddx_func(self.char_func, 'p', i)
            mat_deriv[0, i, 2] = self.ddx_func(self.char_func, 'h', i)

        return mat_deriv.tolist()

    def flow_char_func(self):
        r"""
        equation for characteristics of a pump

        :returns: val (*numpy array*) - residual value of equation

        .. math::
            0 = p_{out} - p_{in} - char\left( \dot{m}_{in} \cdot v_{in} \right)
        """
        i = self.inl[0].to_flow()
        o = self.outl[0].to_flow()

        expr = i[0] * v_mix_ph(i)

        if expr > self.flow_char.func.x[-1]:
            expr = self.flow_char.func.x[-1]
        elif expr < self.flow_char.func.x[0]:
            expr = self.flow_char.func.x[0]

        return np.array([o[1] - i[1] - self.flow_char.func.f_x(expr)])

    def flow_char_deriv(self):
        r"""
        calculates the derivatives for the characteristics

        :returns: mat_deriv (*list*) - matrix of derivatives

        **example**

        one fluid in fluid vector

        .. math::

            \left(
            \begin{array}{cccc}
                \frac{\partial char}{\partial \dot{m}_{in}} &
                \frac{\partial char}{\partial p_{in}} &
                \frac{\partial char}{\partial h_{in}} & 0\\
                0 & \frac{\partial char}{\partial p_{out}} &
                \frac{\partial char}{\partial h_{out}} & 0\\
            \end{array}
            \right)

        """
        num_fl = len(self.inl[0].fluid.val)
        mat_deriv = np.zeros((1, 2 + self.num_c_vars, num_fl + 3))

        mat_deriv[0, 0, 0] = self.ddx_func(self.flow_char_func, 'm', 0)
        mat_deriv[0, 0, 2] = self.ddx_func(self.flow_char_func, 'h', 0)
        for i in range(2):
            mat_deriv[0, i, 1] = self.ddx_func(self.flow_char_func, 'p', i)

        return mat_deriv.tolist()

    def convergence_check(self, nw):
        """
        performs a convergence check

        - check if isentropic efficiency or characteristic is set
        - manipulate enthalpies at inlet and outlet if not specified by
          user, if function for isentropic efficiency cannot be calculated

        :param nw: network using this component object
        :type nw: tespy.networks.network
        :returns: no return value

         **Improvements**

         - work on this convergence check as there is no guarantee for
           successful performance
        """

        i, o = self.inl, self.outl

        if not o[0].p.val_set and o[0].p.val_SI < i[0].p.val_SI:
                o[0].p.val_SI = o[0].p.val_SI * 2
        if not i[0].p.val_set and o[0].p.val_SI < i[0].p.val_SI:
                i[0].p.val_SI = o[0].p.val_SI * 0.5

        if not o[0].h.val_set and o[0].h.val_SI < i[0].h.val_SI:
                o[0].h.val_SI = o[0].h.val_SI * 1.1
        if not i[0].h.val_set and o[0].h.val_SI < i[0].h.val_SI:
                i[0].h.val_SI = o[0].h.val_SI * 0.9

        if self.flow_char.is_set:
            expr = i[0].m.val_SI * v_mix_ph(i[0].to_flow())

            if expr > self.flow_char.func.x[-1] and not i[0].m.val_set:
                i[0].m.val_SI = self.flow_char.func.x[-1] / v_mix_ph(
                        i[0].to_flow())
            elif expr < self.flow_char.func.x[1] and not i[0].m.val_set:
                i[0].m.val_SI = self.flow_char.func.x[0] / v_mix_ph(
                        i[0].to_flow())

    def initialise_source(self, c, key):
        r"""
        returns a starting value for fluid properties at components outlet

        :param c: connection to apply initialisation
        :type c: tespy.connections.connection
        :param key: property
        :type key: str
        :returns: - p (*float*) - starting value for pressure at components
                    outlet, :math:`val = 10^6 \; \text{Pa}`
                  - h (*float*) - starting value for enthalpy at components
                    outlet,
                    :math:`val = 3 \cdot 10^5 \; \frac{\text{J}}{\text{kg}}`
        """
        if key == 'p':
            return 10e5
        elif key == 'h':
            return 3e5
        else:
            return 0

    def initialise_target(self, c, key):
        r"""
        returns a starting value for fluid properties at components inlet

        :param c: connection to apply initialisation
        :type c: tespy.connections.connection
        :param key: property
        :type key: str
        :returns: - p (*float*) - starting value for pressure at components
                    inlet, :math:`val = 10^5 \; \text{Pa}`
                  - h (*float*) - starting value for enthalpy at components
                    inlet,
                    :math:`val = 2,9 \cdot 10^5 \; \frac{\text{J}}{\text{kg}}`
        """
        if key == 'p':
            return 1e5
        elif key == 'h':
            return 2.9e5
        else:
            return 0

    def calc_parameters(self, nw, mode):
        """
        component specific parameter calculation pre- or postprocessing

        **postprocessing**

        - calculate isentropic efficiency

        **preprocessing**

        - generate characteristics for component
        """

        turbomachine.calc_parameters(self, nw, mode)

        if (mode == 'pre' and 'eta_s' in self.offdesign) or mode == 'post':
            self.eta_s.val = ((self.h_os('post') - self.inl[0].h.val_SI) /
                              (self.outl[0].h.val_SI - self.inl[0].h.val_SI))
            if (self.eta_s.val > 1 or self.eta_s.val <= 0) and nw.comperr:
                msg = ('##### ERROR #####\n'
                       'Invalid value for isentropic efficiency: '
<<<<<<< HEAD
                       'eta_s =' + str(self.eta_s.val))
=======
                       'eta_s =' + str(self.eta_s.val) + ' at ' + self.label)
>>>>>>> 977a5be7
                print(msg)
                nw.errors += [self]

        if (mode == 'pre' and 'eta_s_char' in self.offdesign):
            if nw.compinfo:
                print('Creating characteristics for component ', self)
            v_opt = (self.i0[0] *
                     (v_mix_ph(self.i0) + v_mix_ph(self.o0)) / 2)
            H_opt = ((self.o0[1] - self.i0[1]) /
                     (9.81 * 2 / (v_mix_ph(self.i0) + v_mix_ph(self.o0))))
            self.eta_s_char.func = cmp_char.pump(v_opt, H_opt)

# %%


class compressor(turbomachine):
    """
    **available parameters**

    - P: power, :math:`[P]=\text{W}`
    - eta_s: isentropic efficiency, :math:`[\eta_s]=1`
    - pr: outlet to inlet pressure ratio, :math:`[pr]=1`
    - char_map: characteristic map for compressors, map is generated in
      preprocessing of offdesign calculations
    - igva: inlet guide vane angle, :math:`[igva]=^\circ`

    **equations**

    see :func:`tespy.components.components.turbomachine.equations`

    **default design parameters**

    - pr, eta_s

    **default offdesign parameters**

    - char_map

    **inlets and outlets**

    - in1
    - out1

    .. image:: _images/compressor.svg
       :scale: 100 %
       :alt: alternative text
       :align: center
    """

    def comp_init(self, nw):

        component.comp_init(self, nw)

        if self.char_map.func is None:
            method = self.char_map.method
            self.char_map.func = cmp_char.compressor(method=method)

    def component(self):
        return 'compressor'

    def attr(self):
        return {'P': dc_cp(), 'eta_s': dc_cp(), 'pr': dc_cp(),
                'igva': dc_cp(min_val=-45, max_val=45, d=1e-2, val=0),
                'Sirr': dc_cp(),
                'char_map': dc_cc(method='GENERIC')}

    def default_offdesign(self):
        return ['char_map']

    def additional_equations(self):
        r"""
        additional equations for compressor

        - applies characteristic compressor map

        :param nw: network using this component object
        :type nw: tespy.networks.network
        :returns: vec_res (*list*) - residual value vector

        **optional equations**

        - :func:`tespy.components.components.compressor.char_func`
        """
        vec_res = []

        if self.char_map.is_set:
            vec_res += self.char_func().tolist()

        return vec_res

    def additional_derivatives(self, nw):
        r"""
        calculate matrix of partial derivatives towards mass flow, pressure,
        enthalpy and fluid composition for the additional equations

        :param nw: network using this component object
        :type nw: tespy.networks.network
        :returns: mat_deriv (*list*) - matrix of partial derivatives
        """
        mat_deriv = []

        if self.char_map.is_set:
            mat_deriv += self.char_deriv()

        return mat_deriv

    def eta_s_func(self):
        r"""
        equation for isentropic efficiency of a compressor

        :returns: val (*float*) - residual value of equation

        .. math::
            0 = -\left( h_{out} - h_{in} \right) \cdot \eta_{s,c} +
            \left( h_{out,s} -  h_{in} \right)
        """
        return (-(self.outl[0].h.val_SI - self.inl[0].h.val_SI) *
                self.eta_s.val + (self.h_os('post') - self.inl[0].h.val_SI))

    def eta_s_deriv(self):
        """
        calculates partial derivatives of the isentropic efficiency function

        - if the residual value for this equation is lower than the square
          value of the global error tolerance skip calculation
        - calculates the partial derivatives for enthalpy and pressure at
          inlet and for pressure at outlet numerically
        - partial derivative to enthalpy at outlet can be calculated
          analytically, :code:`-1` for expansion and :code:`-self.eta_s`
          for compression
        """

        num_fl = len(self.inl[0].fluid.val)
        mat_deriv = np.zeros((1, 2 + self.num_c_vars, num_fl + 3))

        for i in range(2):
            mat_deriv[0, i, 1] = self.ddx_func(self.eta_s_func, 'p', i)
            if i == 0:
                mat_deriv[0, i, 2] = self.ddx_func(self.eta_s_func, 'h', i)
            else:
                mat_deriv[0, i, 2] = -self.eta_s.val

        return mat_deriv.tolist()

    def char_func(self):
        r"""
        equation(s) for characteristics of compressor

        :returns: val (:code:`np.array([Z1, Z2])`) - residual values of
                  equations:

        .. math::

            X = \sqrt{\frac{T_\mathrm{1,ref}}{T_\mathrm{1}}}

            Y = \frac{\dot{m}_\mathrm{1} \cdot p_\mathrm{1,ref}}
            {\dot{m}_\mathrm{1,ref} \cdot p_\mathrm{1} \cdot X}

            Z1 = \frac{p_2 \cdot p_\mathrm{1,ref}}{p_1 \cdot p_\mathrm{2,ref}}-
            pr_{c}(char(m))

            Z2 = \frac{\eta_\mathrm{s,c}}{\eta_\mathrm{s,c,ref}} -
            \eta_{s,c}(char(m))

        **parameters**

        - X: speedline index (rotational speed is constant)
        - Y: nondimensional mass flow
        - Z1: change ratio to reference case in mass flow and pressure
        - Z2: change of isentropic efficiency to reference case

        **logic**

        - calculate X
        - calculate Y

        **if vigv is set**

        - calculate possible vigv range and adjust user specified vigv
          angle, if not inside feasible range (throws warning in post-
          processing)
        - create new speedline to look up values for val1 and val2
        - val1, val2 are relative factors for pressure ratio and isentropic
          efficiency

        **else**

        - calculate Z1 and Z2
        """
        i = self.inl[0].to_flow()
        o = self.outl[0].to_flow()
        x = math.sqrt(T_mix_ph(self.i0)) / math.sqrt(T_mix_ph(i))
        y = (i[0] * self.i0[1]) / (self.i0[0] * i[1] * x)

        pr, eta = self.char_map.func.get_pr_eta(x, y, self.igva.val)

        z1 = o[1] * self.i0[1] / (i[1] * self.o0[1]) - pr
        z2 = ((self.h_os('post') - i[2]) / (o[2] - i[2])) / (
                self.dh_s0 / (self.o0[2] - self.i0[2])) - eta

        return np.array([z1, z2])

    def char_deriv(self):
        r"""
        calculates the derivatives for the characteristics

        - if vigv is set two sets of equations are used

        :returns: mat_deriv (*list*) - matrix of derivatives

        **example**

        see method char_deriv of class pump for an example

        **Improvements**

        - improve asthetics, this part of code looks horrible
        """
        num_fl = len(self.inl[0].fluid.val)

        m11 = self.ddx_func(self.char_func, 'm', 0)
        p11 = self.ddx_func(self.char_func, 'p', 0)
        h11 = self.ddx_func(self.char_func, 'h', 0)

        p21 = self.ddx_func(self.char_func, 'p', 1)
        h21 = self.ddx_func(self.char_func, 'h', 1)

        if self.igva.is_var:
            igva = self.ddx_func(self.char_func, 'igva', 1)

        deriv = np.zeros((2, 2 + self.num_c_vars, num_fl + 3))
        deriv[0, 0, 0] = m11[0]
        deriv[0, 0, 1] = p11[0]
        deriv[0, 0, 2] = h11[0]
        deriv[0, 1, 1] = p21[0]
        deriv[0, 1, 2] = h21[0]
        deriv[1, 0, 0] = m11[1]
        deriv[1, 0, 1] = p11[1]
        deriv[1, 0, 2] = h11[1]
        deriv[1, 1, 1] = p21[1]
        deriv[1, 1, 2] = h21[1]
        if self.igva.is_var:
            deriv[0, 2 + self.igva.var_pos, 0] = igva[0]
            deriv[1, 2 + self.igva.var_pos, 0] = igva[1]
        return deriv.tolist()

    def convergence_check(self, nw):
        """
        performs a convergence check

        - check if isentropic efficiency or characteristic is set
        - manipulate enthalpies at inlet and outlet if not specified by
          user, if function for isentropic efficiency cannot be calculated

        :param nw: network using this component object
        :type nw: tespy.networks.network
        :returns: no return value

         **Improvements:**

         - work on this convergence check as there is no guarantee for
           successful performance
        """

        i, o = self.inl, self.outl

        if not o[0].p.val_set and o[0].p.val_SI < i[0].p.val_SI:
            o[0].p.val_SI = o[0].p.val_SI * 2
        if not i[0].p.val_set and o[0].p.val_SI < i[0].p.val_SI:
            i[0].p.val_SI = o[0].p.val_SI * 0.5

        if not o[0].h.val_set and o[0].h.val_SI < i[0].h.val_SI:
            o[0].h.val_SI = o[0].h.val_SI * 1.1
        if not i[0].h.val_set and o[0].h.val_SI < i[0].h.val_SI:
            i[0].h.val_SI = o[0].h.val_SI * 0.9

    def initialise_source(self, c, key):
        r"""
        returns a starting value for fluid properties at components outlet

        :param c: connection to apply initialisation
        :type c: tespy.connections.connection
        :param key: property
        :type key: str
        :returns: - p (*float*) - starting value for pressure at components
                    outlet, :math:`val = 10^6 \; \text{Pa}`
                  - h (*float*) - starting value for enthalpy at components
                    outlet,
                    :math:`val = 6 \cdot 10^5 \; \frac{\text{J}}{\text{kg}}`
        """
        if key == 'p':
            return 10e5
        elif key == 'h':
            return 6e5
        else:
            return 0

    def initialise_target(self, c, key):
        r"""
        returns a starting value for fluid properties at components inlet

        :param c: connection to apply initialisation
        :type c: tespy.connections.connection
        :param key: property
        :type key: str
        :returns: - p (*float*) - starting value for pressure at components
                    inlet, :math:`val = 10^5 \; \text{Pa}`
                  - h (*float*) - starting value for enthalpy at components
                    inlet,
                    :math:`val = 4 \cdot 10^5 \; \frac{\text{J}}{\text{kg}}`
        """
        if key == 'p':
            return 1e5
        elif key == 'h':
            return 4e5
        else:
            return 0

    def calc_parameters(self, nw, mode):
        """
        component specific parameter calculation pre- or postprocessing

        **postprocessing**

        - calculate isentropic efficiency

        **preprocessing**

        - generate characteristics for component
        """

        if (mode == 'post' and nw.mode == 'offdesign' and
                self.char_map.is_set):

            if nw.compwarn:

                i = self.inl[0].to_flow()
                x = math.sqrt(T_mix_ph(self.i0)) / math.sqrt(T_mix_ph(i))
                y = (i[0] * self.i0[1]) / (self.i0[0] * i[1] * x)

                msg = self.char_map.func.get_bound_errors(x, y, self.igva.val)
                if msg is not None:
                    print(msg + ' at ' + self.label)

        turbomachine.calc_parameters(self, nw, mode)

        if (mode == 'pre' and 'eta_s' in self.offdesign) or mode == 'post':
            self.eta_s.val = ((self.h_os('post') - self.inl[0].h.val_SI) /
                              (self.outl[0].h.val_SI - self.inl[0].h.val_SI))
            if (self.eta_s.val > 1 or self.eta_s.val <= 0) and nw.comperr:
                msg = ('##### ERROR #####\n'
                       'Invalid value for isentropic efficiency: '
<<<<<<< HEAD
                       'eta_s =' + str(self.eta_s.val))
=======
                       'eta_s =' + str(self.eta_s.val) + ' at ' + self.label)
>>>>>>> 977a5be7
                print(msg)
                nw.errors += [self]

# %%


class turbine(turbomachine):
    """
    **available parameters**

    - P: power, :math:`[P]=\text{W}`
    - eta_s: isentropic efficiency, :math:`[\eta_s]=1`
    - pr: outlet to inlet pressure ratio, :math:`[pr]=1`
    - eta_s_char: characteristic curve for isentropic efficiency,
      this characteristic is generated in preprocessing of offdesign
      calculations
    - cone: cone law to apply in offdesign calculation

    **equations**

    see :func:`tespy.components.components.turbomachine.equations`

    **default design parameters**

    - pr, eta_s

    **default offdesign parameters**

    - eta_s_char (method: TRAUPEL, parameter: dh_s)

    **inlets and outlets**

    - in1
    - out1

    .. image:: _images/turbine.svg
       :scale: 100 %
       :alt: alternative text
       :align: center
    """

    def comp_init(self, nw):

        component.comp_init(self, nw)

        if self.eta_s_char.func is None:
            method = self.eta_s_char.method
            x = self.eta_s_char.x
            y = self.eta_s_char.y
            self.eta_s_char.func = cmp_char.turbine(method=method, x=x, y=y)

        if self.cone.func is None:
            method = self.cone.method
            x = self.cone.x
            y = self.cone.y
            self.cone.func = cmp_char.characteristics(method=method, x=x, y=y)

    def component(self):
        return 'turbine'

    def attr(self):
        return {'P': dc_cp(), 'eta_s': dc_cp(), 'pr': dc_cp(),
                'Sirr': dc_cp(),
                'eta_s_char': dc_cc(method='GENERIC', param='m'),
                'cone': dc_cc(method='default')}

    def default_offdesign(self):
        return turbomachine.default_offdesign(self) + ['cone']

    def additional_equations(self):
        r"""
        additional equations for turbines

        - applies characteristic function for isentropic efficiency
        - applies stodolas law in offdesign calculation

        :param nw: network using this component object
        :type nw: tespy.networks.network
        :returns: vec_res (*list*) - residual value vector

        **optional equations**

        - :func:`tespy.components.components.turbine.char_func`
        - :func:`tespy.components.components.turbine.cone_func`
        """
        vec_res = []

        if self.eta_s_char.is_set:
            vec_res += self.char_func().tolist()

        if self.cone.is_set:
            vec_res += [self.cone_func()]

        return vec_res

    def additional_derivatives(self, nw):
        r"""
        calculate matrix of partial derivatives towards mass flow, pressure,
        enthalpy and fluid composition for the additional equations

        :param nw: network using this component object
        :type nw: tespy.networks.network
        :returns: mat_deriv (*list*) - matrix of partial derivatives
        """
        num_fl = len(nw.fluids)
        mat_deriv = []

        if self.eta_s_char.is_set:
            mat_deriv += self.char_deriv()

        if self.cone.is_set:
            cone_deriv = np.zeros((1, 2 + self.num_c_vars, num_fl + 3))
            cone_deriv[0, 0, 0] = -1
            cone_deriv[0, 0, 1] = self.ddx_func(self.cone_func, 'p', 0)
            cone_deriv[0, 0, 2] = self.ddx_func(self.cone_func, 'h', 0)
            cone_deriv[0, 1, 2] = self.ddx_func(self.cone_func, 'p', 1)
            mat_deriv += cone_deriv.tolist()

        return mat_deriv

    def eta_s_func(self):
        r"""
        equation for isentropic efficiency of a turbine

        :returns: val (*float*) - residual value of equation

        .. math::
            0 = -\left( h_{out} - h_{in} \right) +
            \left( h_{out,s} -  h_{in} \right) \cdot \eta_{s,e}
        """
        return (-(self.outl[0].h.val_SI - self.inl[0].h.val_SI) +
                (self.h_os('post') - self.inl[0].h.val_SI) *
                self.eta_s.val)

    def eta_s_deriv(self):
        """
        calculates partial derivatives of the isentropic efficiency function

        - if the residual value for this equation is lower than the square
          value of the global error tolerance skip calculation
        - calculates the partial derivatives for enthalpy and pressure at
          inlet and for pressure at outlet numerically
        - partial derivative to enthalpy at outlet can be calculated
          analytically, :code:`-1` for expansion and :code:`-self.eta_s`
          for compression
        """

        num_fl = len(self.inl[0].fluid.val)
        mat_deriv = np.zeros((1, 2 + self.num_c_vars, num_fl + 3))

        if abs(self.eta_s_res) > err ** (2):

            for i in range(2):
                mat_deriv[0, i, 1] = self.ddx_func(self.eta_s_func, 'p', i)
                if i == 0:
                    mat_deriv[0, i, 2] = self.ddx_func(self.eta_s_func, 'h', i)
                else:
                    mat_deriv[0, i, 2] = -1

        else:
            for i in range(2):
                mat_deriv[0, i, 1] = -1
                mat_deriv[0, i, 2] = -1

        return mat_deriv.tolist()

    def cone_func(self):
        r"""
        equation for stodolas cone law

        :returns: val (*float*) - residual value of equation

        .. math::
            0 = \frac{\dot{m}_{in,0} \cdot p_{in}}{p_{in,0}} \cdot
            \sqrt{\frac{p_{in,0} \cdot v_{in}}{p_{in} \cdot v_{in,0}}} \cdot
            \sqrt{\frac{1 - \left(\frac{p_{out}}{p_{in}} \right)^{2}}
            {1 - \left(\frac{p_{out,0}}{p_{in,0}} \right)^{2}}} - \dot{m}_{in}
        """
        i = self.inl[0].to_flow()
        o = self.outl[0].to_flow()
        n = 1
        return (self.i0[0] * i[1] / self.i0[1] * math.sqrt(
                    self.i0[1] * v_mix_ph(self.i0) / (i[1] * v_mix_ph(i))) *
                math.sqrt(abs((1 - (o[1] / i[1]) ** ((n + 1) / n)) /
                          (1 - (self.o0[1] / self.i0[1]) ** ((n + 1) / n)))) -
                i[0])

        # Formulation with T0 / T
#        n = 1
#        return (
#            self.i1_0[0] * i1[1] / self.i1_0[1] * math.sqrt(
#                T_mix_ph(self.i1_0) / T_mix_ph(i1)) *
#            math.sqrt((1 - (o1[1] / i1[1]) ** ((n + 1) / n)) /
#                (1 - (self.o1_0[1] / self.i1_0[1]) ** ((n + 1) / n))) - i1[0])

    def char_func(self):
        r"""
        equation for turbine characteristics

        - calculate the isentropic efficiency as function of characteristic
          line
        - default method is TRAUPEL, see
          tespy.components.characteristics.turbine for more information on
          available methods

        :returns: val (*numpy array*) - residual value of equation

        .. math::
            0 = - \left( h_{out} - h_{in} \right) + \eta_{s,e,0} \cdot f\left(
            expr \right) \cdot
            \Delta h_{s}
        """
        i = self.inl[0].to_flow()
        o = self.outl[0].to_flow()

        if self.eta_s_char.param == 'dh_s':
            expr = math.sqrt(self.dh_s0 / (self.h_os('post') - i[2]))
        elif self.eta_s_char.param == 'm':
            expr = i[0] / self.i0[0]
        elif self.eta_s_char.param == 'v':
            expr = i[0] * v_mix_ph(i) / (self.i0[0] * v_mix_ph(self.i0))
        elif self.eta_s_char.param == 'pr':
            expr = (o[1] * self.i0[1]) / (i[1] * self.o0[1])
        else:
            msg = ('Please choose the parameter, you want to link the '
                   'isentropic efficiency to.')
            raise MyComponentError(msg)

        if expr > self.eta_s_char.func.x[-1]:
            expr = self.eta_s_char.func.x[-1]
        if expr < self.eta_s_char.func.x[0]:
            expr = self.eta_s_char.func.x[0]

        return np.array([(-(o[2] - i[2]) + (self.o0[2] - self.i0[2]) /
                          self.dh_s0 * self.eta_s_char.func.f_x(expr) *
                          (self.h_os('post') - i[2]))])

    def char_deriv(self):
        r"""
        partial derivatives for turbine characteristics

        :returns: mat_deriv (*list*) - matrix of partial derivatives
        """
        num_fl = len(self.inl[0].fluid.val)

        mat_deriv = np.zeros((1, 2 + self.num_c_vars, num_fl + 3))

        mat_deriv[0, 0, 0] = self.ddx_func(self.char_func, 'm', 0)
        for i in range(2):
            mat_deriv[0, i, 1] = self.ddx_func(self.char_func, 'p', i)
            mat_deriv[0, i, 2] = self.ddx_func(self.char_func, 'h', i)

        return mat_deriv.tolist()

    def convergence_check(self, nw):
        r"""
        prevent impossible fluid properties in calculation

        - set :math:`p_{out} = \frac{p_{in}}{2}` if :math:`p_{out}>p_{in}`
        - set :math:`h_{out} = 0,9 \cdot h_{in}` if :math:`h_{out}>h_{in}`
        """
        i, o = self.inl, self.outl

        if i[0].p.val_SI <= 1e5 and not i[0].p.val_set:
            i[0].p.val_SI = 1e5

        if i[0].p.val_SI <= o[0].p.val_SI and not o[0].p.val_set:
            o[0].p.val_SI = i[0].p.val_SI / 2

        if i[0].h.val_SI < 10e5 and not i[0].h.val_set:
            i[0].h.val_SI = 10e5

        if o[0].h.val_SI < 5e5 and not o[0].h.val_set:
            o[0].h.val_SI = 5e5

        if i[0].h.val_SI <= o[0].h.val_SI and not o[0].h.val_set:
            o[0].h.val_SI = i[0].h.val_SI * 0.75

    def initialise_source(self, c, key):
        r"""
        returns a starting value for fluid properties at components outlet

        :param c: connection to apply initialisation
        :type c: tespy.connections.connection
        :param key: property
        :type key: str
        :returns: - p (*float*) - starting value for pressure at components
                    outlet, :math:`val = 0.5 \cdot 10^5 \; \text{Pa}`
                  - h (*float*) - starting value for enthalpy at components
                    outlet,
                    :math:`val = 15 \cdot 10^5 \; \frac{\text{J}}{\text{kg}}`
        """
        if key == 'p':
            return 0.5e5
        elif key == 'h':
            return 15e5
        else:
            return 0

    def initialise_target(self, c, key):
        r"""
        returns a starting value for fluid properties at components inlet

        :param c: connection to apply initialisation
        :type c: tespy.connections.connection
        :param key: property
        :type key: str
        :returns: - p (*float*) - starting value for pressure at components
                    inlet, :math:`val = 25 \cdot 10^5 \; \text{Pa}`
                  - h (*float*) - starting value for enthalpy at components
                    inlet,
                    :math:`val = 20 \cdot 10^5 \; \frac{\text{J}}{\text{kg}}`
        """
        if key == 'p':
            return 25e5
        elif key == 'h':
            return 20e5
        else:
            return 0

    def calc_parameters(self, nw, mode):
        """
        component specific parameter calculation pre- or postprocessing

        **postprocessing**

        - calculate isentropic efficiency

        **preprocessing**

        - generate characteristics for component
        """

        turbomachine.calc_parameters(self, nw, mode)

        if (mode == 'pre' and 'eta_s' in self.offdesign) or mode == 'post':
            self.eta_s.val = ((self.outl[0].h.val_SI - self.inl[0].h.val_SI) /
                              (self.h_os('post') - self.inl[0].h.val_SI))
            if (self.eta_s.val > 1 or self.eta_s.val <= 0) and nw.comperr:
                msg = ('##### ERROR #####\n'
                       'Invalid value for isentropic efficiency: '
<<<<<<< HEAD
                       'eta_s =' + str(self.eta_s.val))
=======
                       'eta_s =' + str(self.eta_s.val) + ' at ' + self.label)
>>>>>>> 977a5be7
                print(msg)
                nw.errors += [self]

# %%


class split(component):
    """
    component split can be subdivided in splitter and separator:

    splitter:

    - fluid composition at all outlets is the same as at the inlet
    - pressure and enthalpy are identical for every incoming/outgoing
      connection

    separator:

    - fluid composition at the outlets has to be user defined on the outgoing
      connections
    - pressure and temperature are identical for every incoming/outgoing
      connection


    **available parameters**

    - num_out: number of outlets (default value: 2)

    **equations**

    see :func:`tespy.components.components.split.equations`

    **inlets and outlets**

    - in1
    - specify number of outlets with :code:`num_out`

    .. image:: _images/split.svg
       :scale: 100 %
       :alt: alternative text
       :align: center
    """

    def attr(self):
        return {'num_out': dc_cp(printout=False)}

    def inlets(self):
        return ['in1']

    def outlets(self):
        if self.num_out.is_set:
            return ['out' + str(i + 1) for i in range(self.num_out.val)]
        else:
            self.set_attr(num_out=2)
            return self.outlets()

    def component(self):
        return 'split'

    def equations(self):
        r"""
        returns vector vec_res with result of equations for this component

        - equations are different for splitter and separator

        :param nw: network using this component object
        :type nw: tespy.networks.network
        :returns: vec_res (*list*) - vector of residual values

        **mandatory equations**

        - :func:`tespy.components.components.component.fluid_res`
        - :func:`tespy.components.components.component.mass_flow_res`

        .. math::

            0 = p_{in} - p_{out,i} \;
            \forall i \in \mathrm{outlets}

        **splitter**

        - :func:`tespy.components.components.splitter.additional_equations`

        **separator**

        - :func:`tespy.components.components.separator.additional_equations`

        **TODO**

        - fluid separation requires power and cooling, equations have not
          been implemented!
        """
        vec_res = []

        vec_res += self.fluid_res()
        vec_res += self.mass_flow_res()

        # pressure is the same at all connections
        for o in self.outl:
            vec_res += [self.inl[0].p.val_SI - o.p.val_SI]

        vec_res += self.additional_equations()

        return vec_res

    def derivatives(self, nw):
        r"""
        calculate matrix of partial derivatives towards mass flow, pressure,
        enthalpy and fluid composition

        :param nw: network using this component object
        :type nw: tespy.networks.network
        :returns: mat_deriv (*numpy array*) - matrix of partial derivatives

        """

        num_fl = len(nw.fluids)
        mat_deriv = []

        mat_deriv += self.fluid_deriv()
        mat_deriv += self.mass_flow_deriv()

        p_deriv = np.zeros((self.num_o, 1 + self.num_o, num_fl + 3))
        k = 0
        for o in self.outl:
            p_deriv[k, 0, 1] = 1
            p_deriv[k, k + 1, 1] = -1
            k += 1
        mat_deriv += p_deriv.tolist()

        mat_deriv += self.additional_derivatives(nw)

        return np.asarray(mat_deriv)

    def additional_equations(self):
        r"""
        additional equations for component split

        :param nw: network using this component object
        :type nw: tespy.networks.network
        :returns: vec_res (*list*) - residual value vector

        empty list is returned for this component
        """

        return []

    def additional_derivatives(self, nw):
        r"""
        derivatives for additional equations of component split

        :param nw: network using this component object
        :type nw: tespy.networks.network
        :returns: mat_deriv (*list*) - matrix of partial derivatives

        empty matrix is returned for this component
        """

        return []

    def initialise_source(self, c, key):
        r"""
        returns a starting value for fluid properties at components outlet

        :param c: connection to apply initialisation
        :type c: tespy.connections.connection
        :param key: property
        :type key: str
        :returns: - p (*float*) - starting value for pressure at components
                    outlet, :math:`val = 1 \cdot 10^5 \; \text{Pa}`
                  - h (*float*) - starting value for enthalpy at components
                    outlet,
                    :math:`val = 5 \cdot 10^5 \; \frac{\text{J}}{\text{kg}}`
        """
        if key == 'p':
            return 1e5
        elif key == 'h':
            return 5e5
        else:
            return 0

    def initialise_target(self, c, key):
        r"""
        returns a starting value for fluid properties at components inlet

        :param c: connection to apply initialisation
        :type c: tespy.connections.connection
        :param key: property
        :type key: str
        :returns: - p (*float*) - starting value for pressure at components
                    inlet, :math:`val = 1 \cdot 10^5 \; \text{Pa}`
                  - h (*float*) - starting value for enthalpy at components
                    inlet,
                    :math:`val = 5 \cdot 10^5 \; \frac{\text{J}}{\text{kg}}`
        """
        if key == 'p':
            return 1e5
        elif key == 'h':
            return 5e5
        else:
            return 0

# %%


class splitter(split):
    """
    **available parameters**

    - num_out: number of outlets (default value: 2)

    **equations**

    see :func:`tespy.components.components.split.equations`

    **inlets and outlets**

    - in1
    - specify number of outlets with :code:`num_out`

    .. image:: _images/split.svg
       :scale: 100 %
       :alt: alternative text
       :align: center
    """

    def component(self):
        return 'splitter'

    def additional_equations(self):
        r"""
        additional equations for component splitter

        :param nw: network using this component object
        :type nw: tespy.networks.network
        :returns: vec_res (*list*) - residual value vector

        **emandatory quations for splitter**

        .. math::
            0 = h_{in} - h_{out,i} \;
            \forall i \in \mathrm{outlets}\\
        """
        vec_res = []

        for o in self.outl:
            vec_res += [self.inl[0].h.val_SI - o.h.val_SI]

        return vec_res

    def additional_derivatives(self, nw):
        r"""
        derivatives for additional equations of component splitter

        :param nw: network using this component object
        :type nw: tespy.networks.network
        :returns: mat_deriv (*list*) - matrix of partial derivatives
        """
        num_fl = len(nw.fluids)
        mat_deriv = []

        h_deriv = np.zeros((self.num_o, 1 + self.num_o, num_fl + 3))
        k = 0
        for o in self.outl:
            h_deriv[k, 0, 2] = 1
            h_deriv[k, k + 1, 2] = -1
            k += 1

        mat_deriv += h_deriv.tolist()

        return mat_deriv

# %%


class separator(split):
    """
    **available parameters**

    - num_out: number of outlets (default value: 2)

    **equations**

    see :func:`tespy.components.components.split.equations`

    **inlets and outlets**

    - in1
    - specify number of outlets with :code:`num_out`

    .. image:: _images/split.svg
       :scale: 100 %
       :alt: alternative text
       :align: center
    """

    def component(self):
        return 'separator'

    def additional_equations(self):
        r"""
        additional equations for component separator

        :param nw: network using this component object
        :type nw: tespy.networks.network
        :returns: vec_res (*list*) - residual value vector

        **mandatory equations for separator**

        .. math::

            0 = T_{in} - T_{out,i} \;
            \forall i \in \mathrm{outlets}
        """
        vec_res = []

        for o in self.outl:
            vec_res += [T_mix_ph(self.inl[0].to_flow()) -
                        T_mix_ph(o.to_flow())]

        return vec_res

    def additional_derivatives(self, nw):
        r"""
        derivatives for additional equations of component separator

        :param nw: network using this component object
        :type nw: tespy.networks.network
        :returns: mat_deriv (*list*) - matrix of partial derivatives

        **derivatives for separator**

        .. math::

            0 = T_{in} - T_{out,i} \;
            \forall i \in \mathrm{outlets}
        """
        num_fl = len(nw.fluids)
        mat_deriv = []

        deriv = np.zeros((self.num_o, 1 + self.num_o, num_fl + 3))
        i = self.inl[0].to_flow()
        k = 0
        for o in self.outl:
            o = o.to_flow()
            deriv[k, 0, 1] = dT_mix_dph(i)
            deriv[k, 0, 2] = dT_mix_pdh(i)
            deriv[k, 0, 3:] = dT_mix_ph_dfluid(i)
            deriv[k, k + 1, 1] = -dT_mix_dph(o)
            deriv[k, k + 1, 2] = -dT_mix_pdh(o)
            deriv[k, k + 1, 3:] = -1 * dT_mix_ph_dfluid(o)
            k += 1

        mat_deriv += deriv.tolist()

        return mat_deriv

# %%


class merge(component):
    """
    **available parameters**

    - num_in: number of inlets (default value: 2)

    **equations**

    see :func:`tespy.components.components.merge.equations`

    **inlets and outlets**

    - specify number of inlets with :code:`num_in`
    - out1

    .. image:: _images/merge.svg
       :scale: 100 %
       :alt: alternative text
       :align: center
    """

    def attr(self):
        return {'num_in': dc_cp(printout=False)}

    def inlets(self):
        if self.num_in.is_set:
            return ['in' + str(i + 1) for i in range(self.num_in.val)]
        else:
            self.set_attr(num_in=2)
            return self.inlets()

    def outlets(self):
        return ['out1']

    def component(self):
        return 'merge'

    def equations(self):
        r"""
        returns vector vec_res with result of equations for this component

        :param nw: network using this component object
        :type nw: tespy.networks.network
        :returns: vec_res (*list*) - vector of residual values

        **mandatory equations**

        - :func:`tespy.components.components.component.fluid_res`
        - :func:`tespy.components.components.component.mass_flow_res`

        .. math::
            0 = - \dot{m}_{out} \cdot h_{out} + \sum_{i} \dot{m}_{in,i} \cdot
            h_{in,i} \; \forall i \in \mathrm{inlets}

            0 = p_{in,i} - p_{out} \;
            \forall i \in \mathrm{inlets}
        """
        vec_res = []

        vec_res += self.fluid_res()
        vec_res += self.mass_flow_res()

        h_res = -self.outl[0].m.val_SI * self.outl[0].h.val_SI
        for i in self.inl:
            h_res += i.m.val_SI * i.h.val_SI
        vec_res += [h_res]

        for i in self.inl:
            vec_res += [self.outl[0].p.val_SI - i.p.val_SI]

        return vec_res

    def derivatives(self, nw):
        r"""
        calculate matrix of partial derivatives towards mass flow, pressure,
        enthalpy and fluid composition

        :param nw: network using this component object
        :type nw: tespy.networks.network
        :returns: mat_deriv (*numpy array*) - matrix of partial derivatives
        """

        num_fl = len(nw.fluids)
        mat_deriv = []

        mat_deriv += self.fluid_deriv()
        mat_deriv += self.mass_flow_deriv()

        h_deriv = np.zeros((1, self.num_i + 1, num_fl + 3))
        h_deriv[0, self.num_i, 0] = -self.outl[0].h.val_SI
        h_deriv[0, self.num_i, 2] = -self.outl[0].m.val_SI
        k = 0
        for i in self.inl:
            h_deriv[0, k, 0] = i.h.val_SI
            h_deriv[0, k, 2] = i.m.val_SI
            k += 1
        mat_deriv += h_deriv.tolist()

        p_deriv = np.zeros((self.num_i, self.num_i + 1, num_fl + 3))
        k = 0
        for i in self.inl:
            p_deriv[k, k, 1] = -1
            p_deriv[k, self.num_i, 1] = 1
            k += 1
        mat_deriv += p_deriv.tolist()

        return np.asarray(mat_deriv)

    def initialise_fluids(self, nw):
        r"""
        fluid initialisation for fluid mixture at outlet of the merge

        - it is recommended to specify starting values for mass flows at merges

        :param nw: network using this component object
        :type nw: tespy.networks.network
        :returns: no return value
        """
        num_fl = {}
        for o in self.outl:
            num_fl[o] = num_fluids(o.fluid.val)

        for i in self.inl:
            num_fl[i] = num_fluids(i.fluid.val)

        ls = []
        if any(num_fl.values()) and not all(num_fl.values()):
            for conn, num in num_fl.items():
                if num == 1:
                    ls += [conn]

            for c in ls:
                for fluid in nw.fluids:
                    for o in self.outl:
                        if not o.fluid.val_set[fluid]:
                            o.fluid.val[fluid] = c.fluid.val[fluid]
                    for i in self.inl:
                        if not i.fluid.val_set[fluid]:
                            i.fluid.val[fluid] = c.fluid.val[fluid]

    def initialise_source(self, c, key):
        r"""
        returns a starting value for fluid properties at components outlet

        :param c: connection to apply initialisation
        :type c: tespy.connections.connection
        :param key: property
        :type key: str
        :returns: - p (*float*) - starting value for pressure at components
                    outlet, :math:`val = 1 \cdot 10^5 \; \text{Pa}`
                  - h (*float*) - starting value for enthalpy at components
                    outlet,
                    :math:`val = 5 \cdot 10^5 \; \frac{\text{J}}{\text{kg}}`
        """
        if key == 'p':
            return 1e5
        elif key == 'h':
            return 5e5
        else:
            return 0

    def initialise_target(self, c, key):
        r"""
        returns a starting value for fluid properties at components inlet

        :param c: connection to apply initialisation
        :type c: tespy.connections.connection
        :param key: property
        :type key: str
        :returns: - p (*float*) - starting value for pressure at components
                    inlet, :math:`val = 1 \cdot 10^5 \; \text{Pa}`
                  - h (*float*) - starting value for enthalpy at components
                    inlet,
                    :math:`val = 5 \cdot 10^5 \; \frac{\text{J}}{\text{kg}}`
        """
        if key == 'p':
            return 1e5
        elif key == 'h':
            return 5e5
        else:
            return 0

# %%


class combustion_chamber(component):
    r"""

    .. note::
        For more information on the usage of the combustion chamber see the
        examples section on github or look for the combustion chamber tutorials
        at tespy.readthedocs.io

    **available parameters**

    - fuel: fuel for combustion chamber
    - lamb: air to stoichiometric air ratio, :math:`[\lambda] = 1`
    - ti: thermal input (:math:`{LHV \cdot \dot{m}_f}`),
      :math:`[LHV \cdot \dot{m}_f] = \text{W}`

    **equations**

    see :func:`tespy.components.components.combustion_chamber.equations`

    **available fuels**

    - methane
    - ethane
    - propane
    - butane
    - hydrogen

    **inlets and outlets**

    - in1, in2
    - out1

    .. note::

        The fuel and the air components can be connected to both of the inlets.

    .. image:: _images/combustion_chamber.svg
       :scale: 100 %
       :alt: alternative text
       :align: center
    """

    def inlets(self):
        return ['in1', 'in2']

    def outlets(self):
        return ['out1']

    def attr(self):
        return {'fuel': dc_cp(printout=False), 'lamb': dc_cp(), 'ti': dc_cp(),
                'S': dc_cp()}

    def fuels(self):
        return ['methane', 'ethane', 'propane', 'butane',
                'hydrogen']

    def component(self):
        return 'combustion chamber'

    def comp_init(self, nw):

        component.comp_init(self, nw)

        if not self.fuel.is_set:
            msg = 'Must specify fuel for combustion chamber.'
            raise MyComponentError(msg)

        if (len([x for x in nw.fluids if x in [a.replace(' ', '') for a in
                 CP.get_aliases(self.fuel.val)]]) == 0):
            msg = ('The fuel you specified does not match the fuels available'
                   ' within the network.')
            raise MyComponentError(msg)

        if (len([x for x in self.fuels() if x in [a.replace(' ', '') for a in
                 CP.get_aliases(self.fuel.val)]])) == 0:
            msg = ('The fuel you specified is not available. Available fuels '
                   'are: ' + str(self.fuels()) + '.')
            raise MyComponentError(msg)

        self.fuel.val = [x for x in nw.fluids if x in [
                a.replace(' ', '') for a in CP.get_aliases(self.fuel.val)]][0]

        self.o2 = [x for x in nw.fluids if x in
                   [a.replace(' ', '') for a in CP.get_aliases('O2')]][0]
        self.co2 = [x for x in nw.fluids if x in
                    [a.replace(' ', '') for a in CP.get_aliases('CO2')]][0]
        self.h2o = [x for x in nw.fluids if x in
                    [a.replace(' ', '') for a in CP.get_aliases('H2O')]][0]
        self.n2 = [x for x in nw.fluids if x in
                   [a.replace(' ', '') for a in CP.get_aliases('N2')]][0]

        structure = fluid_structure(self.fuel.val)

        self.n = {}
        for el in ['C', 'H', 'O']:
            if el in structure.keys():
                self.n[el] = structure[el]
            else:
                self.n[el] = 0

        self.lhv = self.calc_lhv()

    def calc_lhv(self):
        r"""
        calculates the lower heating value of the combustion chambers fuel

        :returns: val (*float*) - lhv of the specified fuel

        **equation**

        .. math::
            LHV = -\frac{\sum_i {\Delta H_f^0}_i -
            \sum_j {\Delta H_f^0}_j }
            {M_{fuel}}\\
            \forall i \in \text{reation products},\\
            \forall j \in \text{reation educts},\\
            \Delta H_f^0: \text{molar formation enthalpy}

        =============== =====================================
         substance       :math:`\frac{\Delta H_f^0}{kJ/mol}`
        =============== =====================================
         hydrogen        0
         methane         -74.85
         ethane          -84.68
         propane         -103.8
         butane          -124.51
        --------------- -------------------------------------
         oxygen          0
         carbondioxide   -393.5
         water (g)       -241.8
        =============== =====================================

        """

        hf = {}
        hf['hydrogen'] = 0
        hf['methane'] = -74.85
        hf['ethane'] = -84.68
        hf['propane'] = -103.8
        hf['butane'] = -124.51
        hf[self.o2] = 0
        hf[self.co2] = -393.5
        # water (gaseous)
        hf[self.h2o] = -241.8

        key = set(list(hf.keys())).intersection(
                set([a.replace(' ', '')
                     for a in CP.get_aliases(self.fuel.val)]))

        val = (-(self.n['H'] / 2 * hf[self.h2o] + self.n['C'] * hf[self.co2] -
                 ((self.n['C'] + self.n['H'] / 4) * hf[self.o2] +
                  hf[list(key)[0]])) /
               molar_masses[self.fuel.val] * 1000)

        return val

    def equations(self):
        r"""
        returns vector vec_res with result of equations for this component

        :param nw: network using this component object
        :type nw: tespy.networks.network
        :returns: vec_res (*list*) - vector of residual values

        **mandatory equations**

        - :func:`tespy.components.components.combustion_chamber.reaction_balance`

        stoichiometric combustion chamber reaction balance:

        - :func:`tespy.components.components.combustion_chamber_stoich.reaction_balance`

        - :func:`tespy.components.components.component.mass_flow_res`

        .. math::

            0 = p_{in,i} - p_{out} \;
            \forall i \in \mathrm{inlets}

        - :func:`tespy.components.components.combustion_chamber.energy_balance`

        stoichiometric combustion chamber:

        - :func:`tespy.components.components.combustion_chamber_stoich.energy_balance`

        **optional equations**

        - :func:`tespy.components.components.combustion_chamber.lambda_func`
        - :func:`tespy.components.components.combustion_chamber.ti_func`

        stoichiometric combustion chamber lambda and thermal input:

        - :func:`tespy.components.components.combustion_chamber_stoich.lambda_func`
        - :func:`tespy.components.components.combustion_chamber_stoich.ti_func`

        """

        vec_res = []

        for fluid in self.inl[0].fluid.val.keys():
            vec_res += [self.reaction_balance(fluid)]

        vec_res += self.mass_flow_res()

        for i in self.inl:
            vec_res += [self.outl[0].p.val_SI - i.p.val_SI]

        vec_res += [self.energy_balance()]

        if self.lamb.is_set:
            vec_res += [self.lambda_func()]

        if self.ti.is_set:
            vec_res += [self.ti_func()]

        return vec_res

    def derivatives(self, nw):
        r"""
        calculate matrix of partial derivatives towards mass flow, pressure,
        enthalpy and fluid composition

        :param nw: network using this component object
        :type nw: tespy.networks.network
        :returns: mat_deriv (*numpy array*) - matrix of partial derivatives
        """

        num_fl = len(nw.fluids)
        mat_deriv = []

        # derivatives for reaction balance
        j = 0
        fl_deriv = np.zeros((num_fl, 3, num_fl + 3))
        for fluid in nw.fluids:
            for i in range(3):
                fl_deriv[j, i, 0] = self.drb_dx('m', i, fluid)
                fl_deriv[j, i, 3:] = (
                    self.drb_dx('fluid', i, fluid))

            j += 1
        mat_deriv += fl_deriv.tolist()

        # derivatives for mass balance
        mat_deriv += self.mass_flow_deriv()

        # derivatives for pressure equations
        p_deriv = np.zeros((2, 3, num_fl + 3))
        for k in range(2):
            p_deriv[k][2][1] = 1
            p_deriv[k][k][1] = -1
        mat_deriv += p_deriv.tolist()

        # derivatives for energy balance
        eb_deriv = np.zeros((1, 3, num_fl + 3))
        for i in range(3):
            eb_deriv[0, i, 0] = (
                self.ddx_func(self.energy_balance, 'm', i))
            eb_deriv[0, i, 1] = (
                self.ddx_func(self.energy_balance, 'p', i))
            if i >= self.num_i:
                eb_deriv[0, i, 2] = -(self.inl + self.outl)[i].m.val_SI
            else:
                eb_deriv[0, i, 2] = (self.inl + self.outl)[i].m.val_SI
        mat_deriv += eb_deriv.tolist()

        if self.lamb.is_set:
            # derivatives for specified lambda
            lamb_deriv = np.zeros((1, 3, num_fl + 3))
            for i in range(2):
                lamb_deriv[0, i, 0] = self.ddx_func(self.lambda_func, 'm', i)
                lamb_deriv[0, i, 3:] = self.ddx_func(self.lambda_func,
                                                     'fluid', i)
            mat_deriv += lamb_deriv.tolist()

        if self.ti.is_set:
            # derivatives for specified thermal input
            ti_deriv = np.zeros((1, 3, num_fl + 3))
            for i in range(2):
                ti_deriv[0, i, 0] = self.ddx_func(self.ti_func, 'm', i)
                ti_deriv[0, i, 3:] = self.ddx_func(self.ti_func, 'fluid', i)
            ti_deriv[0, 2, 0] = self.ddx_func(self.ti_func, 'm', 2)
            ti_deriv[0, 2, 3:] = self.ddx_func(self.ti_func, 'fluid', 2)
            mat_deriv += ti_deriv.tolist()

        return np.asarray(mat_deriv)

    def reaction_balance(self, fluid):
        r"""
        calculates the reactions mass balance for one fluid

        - determine molar mass flows of fuel and oxygen
        - calculate excess fuel
        - calculate residual value of the fluids balance

        :param fluid: fluid to calculate the reaction balance for
        :type fluid: str
        :returns: res (*float*) - residual value of mass balance

        **reaction balance equations**

        .. math::
            res = \sum_i \left(x_{fluid,i} \cdot \dot{m}_{i}\right) -
            \sum_j \left(x_{fluid,j} \cdot \dot{m}_{j}\right) \;
            \forall i \in inlets, \; \forall j \in outlets

            \dot{m}_{fluid,m} = \sum_i \frac{x_{fluid,i} \cdot \dot{m}_{i}}
            {M_{fluid}} \; \forall i \in inlets\\

            \lambda = \frac{\dot{m}_{f,m}}{\dot{m}_{O_2,m} \cdot
            \left(n_{C,fuel} + 0.25 \cdot n_{H,fuel}\right)}

        *fuel*

        .. math::
            0 = res - \left(\dot{m}_{f,m} - \dot{m}_{f,exc,m}\right)
            \cdot M_{fuel}\\

            \dot{m}_{f,exc,m} = \begin{cases}
            0 & \lambda \geq 1\\
            \dot{m}_{f,m} - \frac{\dot{m}_{O_2,m}}
            {n_{C,fuel} + 0.25 \cdot n_{H,fuel}} & \lambda < 1
            \end{cases}

        *oxygen*

        .. math::
            0 = res - \begin{cases}
            -\frac{\dot{m}_{O_2,m} \cdot M_{O_2}}{\lambda} & \lambda \geq 1\\
            - \dot{m}_{O_2,m} \cdot M_{O_2} & \lambda < 1
            \end{cases}

        *water*

        .. math::
            0 = res + \left( \dot{m}_{f,m} - \dot{m}_{f,exc,m} \right)
            \cdot 0.5 \cdot n_{H,fuel} \cdot M_{H_2O}

        *carbondioxide*

        .. math::
            0 = res + \left( \dot{m}_{f,m} - \dot{m}_{f,exc,m} \right)
            \cdot n_{C,fuel} \cdot M_{CO_2}

        *other*

        .. math::
            0 = res

        """

        n_fuel = 0
        for i in self.inl:
            n_fuel += (i.m.val_SI * i.fluid.val[self.fuel.val] /
                       molar_masses[self.fuel.val])

        n_oxygen = 0
        for i in self.inl:
            n_oxygen += (i.m.val_SI * i.fluid.val[self.o2] /
                         molar_masses[self.o2])

        if not self.lamb.is_set:
            self.lamb.val = n_oxygen / (
                    n_fuel * (self.n['C'] + self.n['H'] / 4))

        n_fuel_exc = 0
        if self.lamb.val < 1:
            n_fuel_exc = n_fuel - n_oxygen / (self.n['C'] + self.n['H'] / 4)

        if fluid == self.co2:
            dm = ((n_fuel - n_fuel_exc) *
                  self.n['C'] * molar_masses[self.co2])
        elif fluid == self.h2o:
            dm = ((n_fuel - n_fuel_exc) *
                  self.n['H'] / 2 * molar_masses[self.h2o])
        elif fluid == self.o2:
            if self.lamb.val < 1:
                dm = -n_oxygen * molar_masses[self.o2]
            else:
                dm = -n_oxygen / self.lamb.val * molar_masses[self.o2]
        elif fluid == self.fuel.val:
            dm = -(n_fuel - n_fuel_exc) * molar_masses[self.fuel.val]
        else:
            dm = 0

        res = dm

        for i in self.inl:
            res += i.fluid.val[fluid] * i.m.val_SI
        for o in self.outl:
            res -= o.fluid.val[fluid] * o.m.val_SI
        return res

    def energy_balance(self):
        r"""
        calculates the energy balance of the adiabatic combustion chamber

        - reference temperature: 500 K
        - reference pressure: 1 bar

        :returns: res (*float*) - residual value of energy balance

        .. math::
            0 = \dot{m}_{in,i} \cdot \left( h_{in,i} - h_{in,i,ref} \right) -
            \dot{m}_{out,j} \cdot \left( h_{out,j} - h_{out,j,ref} \right) +
            H_{I,f} \cdot \left( \dot{m}_{in,i} \cdot x_{f,i} -
            \dot{m}_{out,j} \cdot x_{f,j} \right)

        """
        T_ref = 500
        p_ref = 1e5

        res = 0
        for i in self.inl:
            res += i.m.val_SI * (i.h.val_SI -
                                 h_mix_pT([i.m.val_SI, p_ref, i.h.val_SI,
                                           i.fluid.val], T_ref))
            res += i.m.val_SI * i.fluid.val[self.fuel.val] * self.lhv
        for o in self.outl:
            res -= o.m.val_SI * (o.h.val_SI -
                                 h_mix_pT([o.m.val_SI, p_ref, o.h.val_SI,
                                           o.fluid.val], T_ref))
            res -= o.m.val_SI * o.fluid.val[self.fuel.val] * self.lhv

        return res

    def lambda_func(self):
        r"""
        calculates the residual for specified lambda

        :returns: res (*float*) - residual value of equation

        .. math::

            \dot{m}_{fluid,m} = \sum_i \frac{x_{fluid,i} \cdot \dot{m}_{i}}
            {M_{fluid}} \; \forall i \in inlets\\

            0 = \frac{\dot{m}_{f,m}}{\dot{m}_{O_2,m} \cdot
            \left(n_{C,fuel} + 0.25 \cdot n_{H,fuel}\right)} - \lambda
        """
        n_fuel = 0
        for i in self.inl:
            n_fuel += (i.m.val_SI * i.fluid.val[self.fuel.val] /
                       molar_masses[self.fuel.val])

        n_oxygen = 0
        for i in self.inl:
            n_oxygen += (i.m.val_SI * i.fluid.val[self.o2] /
                         molar_masses[self.o2])

        return (n_oxygen / (n_fuel * (self.n['C'] + self.n['H'] / 4)) -
                self.lamb.val)

    def ti_func(self):
        r"""
        calculates the residual for specified thermal input

        :returns: res (*float*) - residual value of equation

        .. math::

            0 = ti - \dot{m}_f \cdot LHV
        """
        m_fuel = 0
        for i in self.inl:
            m_fuel += (i.m.val_SI * i.fluid.val[self.fuel.val])

        for o in self.outl:
            m_fuel -= (o.m.val_SI * o.fluid.val[self.fuel.val])

        return (self.ti.val - m_fuel * self.lhv)

    def bus_func(self):
        r"""
        function for use on busses

        :returns: val (*float*) - residual value of equation

        .. math::

            val = \dot{m}_{fuel} \cdot LHV
        """

        m_fuel = 0
        for i in self.inl:
            m_fuel += (i.m.val_SI * i.fluid.val[self.fuel.val])

        for o in self.outl:
            m_fuel -= (o.m.val_SI * o.fluid.val[self.fuel.val])

        return m_fuel * self.lhv

    def bus_deriv(self):
        r"""
        calculate matrix of partial derivatives towards mass flow and fluid
        composition for bus
        function

        :returns: mat_deriv (*list*) - matrix of partial derivatives
        """
        deriv = np.zeros((1, 3, len(self.inl[0].fluid.val) + 3))
        for i in range(2):
            deriv[0, i, 0] = self.ddx_func(self.bus_func, 'm', i)
            deriv[0, i, 3:] = self.ddx_func(self.bus_func, 'fluid', i)

        deriv[0, 2, 0] = self.ddx_func(self.bus_func, 'm', 2)
        deriv[0, 2, 3:] = self.ddx_func(self.bus_func, 'fluid', 2)
        return deriv

    def drb_dx(self, dx, pos, fluid):
        r"""
        calculates derivative of the reaction balance to dx at components inlet
        or outlet in position pos for the fluid fluid

        :param dx: dx
        :type dx: str
        :param pos: position of inlet or outlet, logic: ['in1', 'in2', ...,
                    'out1', ...] -> 0, 1, ..., n, n + 1, ...
        :type pos: int
        :param fluid: calculate reaction balance for this fluid
        :type fluid: str
        :returns: deriv (*list* or *float*) - partial derivative of the
                  function reaction balance to dx

        .. math::

            \frac{\partial f}{\partial x} = \frac{f(x + d) + f(x - d)}
            {2 \cdot d}
        """

        dm, dp, dh, df = 0, 0, 0, 0
        if dx == 'm':
            dm = 1e-4
        elif dx == 'p':
            dp = 1
        elif dx == 'h':
            dh = 1
        else:
            df = 1e-5

        if dx == 'fluid':
            deriv = []
            for f in self.inl[0].fluid.val.keys():
                val = (self.inl + self.outl)[pos].fluid.val[f]
                exp = 0
                if (self.inl + self.outl)[pos].fluid.val[f] + df <= 1:
                    (self.inl + self.outl)[pos].fluid.val[f] += df
                else:
                    (self.inl + self.outl)[pos].fluid.val[f] = 1
                exp += self.reaction_balance(fluid)
                if (self.inl + self.outl)[pos].fluid.val[f] - 2 * df >= 0:
                    (self.inl + self.outl)[pos].fluid.val[f] -= 2 * df
                else:
                    (self.inl + self.outl)[pos].fluid.val[f] = 0
                exp -= self.reaction_balance(fluid)
                (self.inl + self.outl)[pos].fluid.val[f] = val

                deriv += [exp / (2 * (dm + dp + dh + df))]

        else:
            exp = 0
            (self.inl + self.outl)[pos].m.val_SI += dm
            (self.inl + self.outl)[pos].p.val_SI += dp
            (self.inl + self.outl)[pos].h.val_SI += dh
            exp += self.reaction_balance(fluid)

            (self.inl + self.outl)[pos].m.val_SI -= 2 * dm
            (self.inl + self.outl)[pos].p.val_SI -= 2 * dp
            (self.inl + self.outl)[pos].h.val_SI -= 2 * dh
            exp -= self.reaction_balance(fluid)
            deriv = exp / (2 * (dm + dp + dh + df))

            (self.inl + self.outl)[pos].m.val_SI += dm
            (self.inl + self.outl)[pos].p.val_SI += dp
            (self.inl + self.outl)[pos].h.val_SI += dh

        return deriv

    def initialise_fluids(self, nw):
        r"""
        calculates reaction balance with given lambda for good generic
        starting values

        - sets the fluid composition at the combustion chambers outlet

         for the reaction balance equations see
         :func:`tespy.components.components.combustion_chamber.reaction_balance`

        :param nw: network using this component object
        :type nw: tespy.networks.network
        :returns: no return value
        """
        N_2 = 0.7655
        O_2 = 0.2345

        n_fuel = 1
        lamb = 3
        m_co2 = n_fuel * self.n['C'] * molar_masses[self.co2]
        m_h2o = n_fuel * self.n['H'] / 2 * molar_masses[self.h2o]

        n_o2 = (m_co2 / molar_masses[self.co2] +
                0.5 * m_h2o / molar_masses[self.h2o]) * lamb

        m_air = n_o2 * molar_masses[self.o2] / O_2
        m_fuel = n_fuel * molar_masses[self.fuel.val]
        m_fg = m_air + m_fuel

        m_o2 = n_o2 * molar_masses[self.o2] * (1 - 1 / lamb)
        m_n2 = N_2 * m_air

        fg = {
            self.n2: m_n2 / m_fg,
            self.co2: m_co2 / m_fg,
            self.o2: m_o2 / m_fg,
            self.h2o: m_h2o / m_fg
        }

        for o in self.outl:
            for fluid, x in o.fluid.val.items():
                if not o.fluid.val_set[fluid] and fluid in fg.keys():
                    o.fluid.val[fluid] = fg[fluid]

    def convergence_check(self, nw):
        r"""
        prevent impossible fluid properties in calculation

        - check if mass fractions of fluid components at combustion chambers
          outlet are within typical range
        - propagate the corrected fluid composition towards target

        :param nw: network using this component object
        :type nw: tespy.networks.network
        :returns: no return value
        """
        m = 0
        for i in self.inl:
            if i.m.val_SI < 0 and not i.m.val_set:
                i.m.val_SI = 0.01
            m += i.m.val_SI

        for o in self.outl:
            fluids = [f for f in o.fluid.val.keys() if not o.fluid.val_set[f]]
            for f in fluids:
                if f not in [self.o2, self.co2, self.h2o, self.fuel.val]:
                    m_f = 0
                    for i in self.inl:
                        m_f += i.fluid.val[f] * i.m.val_SI

                    if abs(o.fluid.val[f] - m_f / m) > 0.03:
                        o.fluid.val[f] = m_f / m

                elif f == self.o2:
                    if o.fluid.val[f] > 0.25:
                        o.fluid.val[f] = 0.2
                    if o.fluid.val[f] < 0.05:
                        o.fluid.val[f] = 0.05

                elif f == self.co2:
                    if o.fluid.val[f] > 0.075:
                        o.fluid.val[f] = 0.075
                    if o.fluid.val[f] < 0.02:
                        o.fluid.val[f] = 0.02

                elif f == self.h2o:
                    if o.fluid.val[f] > 0.075:
                        o.fluid.val[f] = 0.075
                    if o.fluid.val[f] < 0.02:
                        o.fluid.val[f] = 0.02

                elif f == self.fuel.val:
                    if o.fluid.val[f] > 0:
                        o.fluid.val[f] = 0

                else:
                    continue

        for o in self.outl:
            if o.m.val_SI < 0 and not o.m.val_set:
                o.m.val_SI = 10
            init_target(nw, o, o.t)

            if o.h.val_SI < 7.5e5 and not o.h.val_set:
                o.h.val_SI = 1e6

        if self.lamb.val < 1 and not self.lamb.is_set:
            self.lamb.val = 3

    def initialise_source(self, c, key):
        r"""
        returns a starting value for fluid properties at components outlet

        :param c: connection to apply initialisation
        :type c: tespy.connections.connection
        :param key: property
        :type key: str
        :returns: - p (*float*) - starting value for pressure at components
                    outlet, :math:`val = 5 \cdot 10^5 \; \text{Pa}`
                  - h (*float*) - starting value for enthalpy at components
                    outlet,
                    :math:`val = 10 \cdot 10^5 \; \frac{\text{J}}{\text{kg}}`
        """
        if key == 'p':
            return 5e5
        elif key == 'h':
            return 10e5
        else:
            return 0

    def initialise_target(self, c, key):
        r"""
        returns a starting value for fluid properties at components inlet

        :param c: connection to apply initialisation
        :type c: tespy.connections.connection
        :param key: property
        :type key: str
        :returns: - p (*float*) - starting value for pressure at components
                    inlet, :math:`val = 5 \cdot 10^5 \; \text{Pa}`
                  - h (*float*) - starting value for enthalpy at components
                    inlet,
                    :math:`val = 5 \cdot 10^5 \; \frac{\text{J}}{\text{kg}}`
        """
        if key == 'p':
            return 5e5
        elif key == 'h':
            return 5e5
        else:
            return 0

    def calc_parameters(self, nw, mode):

        self.ti.val = 0
        for i in self.inl:
            self.ti.val += i.m.val_SI * i.fluid.val[self.fuel.val] * self.lhv

        n_fuel = 0
        for i in self.inl:
            n_fuel += (i.m.val_SI * i.fluid.val[self.fuel.val] /
                       molar_masses[self.fuel.val])

        n_oxygen = 0
        for i in self.inl:
            n_oxygen += (i.m.val_SI * i.fluid.val[self.o2] /
                         molar_masses[self.o2])

        if mode == 'post':
            if not self.lamb.is_set:
                self.lamb.val = n_oxygen / (
                        n_fuel * (self.n['C'] + self.n['H'] / 4))

            S = 0
            T_ref = 500
            p_ref = 1e5

            for i in self.inl:
                S -= i.m.val_SI * (s_mix_ph(i.to_flow()) -
                                   s_mix_pT([0, p_ref, 0, i.fluid.val], T_ref))

            for o in self.outl:
                S += o.m.val_SI * (s_mix_ph(o.to_flow()) -
                                   s_mix_pT([0, p_ref, 0, o.fluid.val], T_ref))

            self.S.val = S

        if mode == 'pre':
            if 'lamb' in self.offdesign:
                self.lamb.val = n_oxygen / (n_fuel *
                                            (self.n['C'] + self.n['H'] / 4))

# %%


class combustion_chamber_stoich(combustion_chamber):
    r"""

    .. note::
        This combustion chamber uses fresh air and its fuel as the only
        reactive gas components. Therefore note the following restrictions. You
        are to

        - specify the fluid composition of the fresh air,
        - fully define the fuel's fluid components,
        - provide the aliases of the fresh air and the fuel and
        - make sure, both of the aliases are part of the network fluid vector.

        If you choose 'Air' or 'air' as alias for the fresh air, TESPy will use
        the fluid properties from CoolProp's air. Else, a custom fluid
        'TESPy::yourairalias' will be created.

        The name of the flue gas will be: 'TESPy::yourfuelalias_fg'. It is also
        possible to use fluid mixtures for the fuel, e. g.
        :code:`fuel={CH4: 0.9, 'CO2': 0.1}`. If you specify a fluid mixture for
        the fuel, TESPy will automatically create a custom fluid called:
        'TESPy::yourfuelalias'. For more information see the examples section
        or look for the combustion chamber tutorials at tespy.readthedocs.io

    **available parameters**

    - fuel: fuel composition, specify as dictionary, e. g.
      {'CH4': 0.96, 'CO2': 0.04}
    - fuel_alias: alias for fuel
    - air: air composition, see fuel for specification
    - air_alias: alias for air
    - path: path to existing fluid property table
    - lamb: air to stoichiometric air ratio, :math:`[\lambda] = 1`
    - ti: thermal input (:math:`{LHV \cdot \dot{m}_f}`),
      :math:`[LHV \cdot \dot{m}_f] = \text{W}`

    **equations**

    see :func:`tespy.components.components.combustion_chamber_stoich.equations`

    **available fuel gases**

    - methane
    - ethane
    - propane
    - butane
    - hydrogen

    **inlets and outlets**

    - in1, in2
    - out1

    .. image:: _images/combustion_chamber.svg
       :scale: 100 %
       :alt: alternative text
       :align: center
    """

    def inlets(self):
        return ['in1', 'in2']

    def outlets(self):
        return ['out1']

    def attr(self):
        return {'fuel': dc_cp(printout=False),
                'fuel_alias': dc_cp(printout=False),
                'air': dc_cp(printout=False),
                'air_alias': dc_cp(printout=False),
                'path': dc_cp(printout=False),
                'lamb': dc_cp(), 'ti': dc_cp(), 'S': dc_cp()}

    def fuels(self):
        return ['methane', 'ethane', 'propane', 'butane',
                'hydrogen']

    def component(self):
        return 'combustion chamber stoichiometric flue gas'

    def comp_init(self, nw):

        component.comp_init(self, nw)

        if not self.fuel.is_set or not isinstance(self.fuel.val, dict):
            msg = 'Must specify fuel composition for combustion chamber.'
            raise MyComponentError(msg)

        if not self.fuel_alias.is_set:
            msg = 'Must specify fuel alias for combustion chamber.'
            raise MyComponentError(msg)
        if 'TESPy::' in self.fuel_alias.val:
            msg = 'Can not use \'TESPy::\' at this point.'
            raise MyComponentError(msg)

        if not self.air.is_set or not isinstance(self.air.val, dict):
            msg = ('Must specify air composition for combustion chamber.')
            raise MyComponentError(msg)

        if not self.air_alias.is_set:
            msg = 'Must specify air alias for combustion chamber.'
            raise MyComponentError(msg)
        if 'TESPy::' in self.air_alias.val:
            msg = 'Can not use \'TESPy::\' at this point.'
            raise MyComponentError(msg)

        for f in self.air.val.keys():
            alias = [x for x in nw.fluids if x in
                     [a.replace(' ', '') for a in CP.get_aliases(f)]]
            if len(alias) > 0:
                self.air.val[alias[0]] = self.air.val.pop(f)

        for f in self.fuel.val.keys():
            alias = [x for x in nw.fluids if x in
                     [a.replace(' ', '') for a in CP.get_aliases(f)]]
            if len(alias) > 0:
                self.fuel.val[alias[0]] = self.fuel.val.pop(f)

        for f in self.fuel.val.keys():
            alias = [x for x in self.air.val.keys() if x in
                     [a.replace(' ', '') for a in CP.get_aliases(f)]]
            if len(alias) > 0:
                self.fuel.val[alias[0]] = self.fuel.val.pop(f)

        fluids = list(self.air.val.keys()) + list(self.fuel.val.keys())

        alias = [x for x in fluids if x in
                 [a.replace(' ', '') for a in CP.get_aliases('O2')]]
        if len(alias) == 0:
            msg = 'Oxygen missing in input fluids.'
            raise MyComponentError(msg)
        else:
            self.o2 = alias[0]

        self.co2 = [x for x in nw.fluids if x in
                    [a.replace(' ', '') for a in CP.get_aliases('CO2')]]
        if len(self.co2) == 0:
            self.co2 = 'CO2'
        else:
            self.co2 = self.co2[0]

        self.h2o = [x for x in nw.fluids if x in
                    [a.replace(' ', '') for a in CP.get_aliases('H2O')]]
        if len(self.h2o) == 0:
            self.h2o = 'H2O'
        else:
            self.h2o = self.h2o[0]

        self.lhv = self.calc_lhv()
        self.stoich_flue_gas(nw)

    def calc_lhv(self):
        r"""
        calculates the lower heating value of the combustion chambers fuel

        :returns: val (*float*) - lhv of the specified fuel

        **equation**

        .. math::
            LHV = \sum_{fuels} \left(-\frac{\sum_i {\Delta H_f^0}_i -
            \sum_j {\Delta H_f^0}_j }
            {M_{fuel}} \cdot x_{fuel} \right)\\
            \forall i \in \text{reation products},\\
            \forall j \in \text{reation educts},\\
            \forall fuel \in \text{fuels},\\
            \Delta H_f^0: \text{molar formation enthalpy},\\
            x_{fuel}: \text{mass fraction of fuel in fuel mixture}

        =============== =====================================
         substance       :math:`\frac{\Delta H_f^0}{kJ/mol}`
        =============== =====================================
         hydrogen        0
         methane         -74.85
         ethane          -84.68
         propane         -103.8
         butane          -124.51
        --------------- -------------------------------------
         oxygen          0
         carbondioxide   -393.5
         water (g)       -241.8
        =============== =====================================

        """

        hf = {}
        hf['hydrogen'] = 0
        hf['methane'] = -74.85
        hf['ethane'] = -84.68
        hf['propane'] = -103.8
        hf['butane'] = -124.51
        hf['O2'] = 0
        hf['CO2'] = -393.5
        # water (gaseous)
        hf['H2O'] = -241.8

        lhv = 0

        for f, x in self.fuel.val.items():
            molar_masses[f] = CP.PropsSI('M', f)
            fl = set(list(hf.keys())).intersection(
                    set([a.replace(' ', '')
                         for a in CP.get_aliases(f)]))
            if len(fl) == 0:
                continue

            if list(fl)[0] in self.fuels():
                structure = fluid_structure(f)

                n = {}
                for el in ['C', 'H', 'O']:
                    if el in structure.keys():
                        n[el] = structure[el]
                    else:
                        n[el] = 0

                lhv += (-(n['H'] / 2 * hf['H2O'] + n['C'] * hf['CO2'] -
                          ((n['C'] + n['H'] / 4) * hf['O2'] +
                           hf[list(fl)[0]])) / molar_masses[f] * 1000) * x

        return lhv

    def stoich_flue_gas(self, nw):
        r"""
        calculates the fluid composition of the stoichiometric flue gas and
        creates a custom fluid

        - uses one mole of fuel as reference quantity and :math:`\lambda=1`
          for stoichiometric flue gas calculation (no oxygen in flue gas)
        - calculate molar quantities of (reactive) fuel components to determine
          water and carbondioxide mass fraction in flue gas
        - calculate required molar quantity for oxygen and required fresh
          air mass
        - calculate residual mass fractions for non reactive components of
          fresh air in the flue gas
        - calculate flue gas fluid composition
        - generate custom fluid porperties

        :returns: - no return value

        **reactive components in fuel**

        .. math::

            m_{fuel} = \frac{1}{M_{fuel}}\\
            m_{CO_2} = \sum_{i} \frac{x_{i} \cdot m_{fuel} \cdot num_{C,i}
            \cdot M_{CO_{2}}}{M_{i}}\\
            m_{H_{2}O} = \sum_{i} \frac{x_{i} \cdot m_{fuel} \cdot num_{H,i}
            \cdot M_{H_{2}O}}{2 \cdot M_{i}}\\
            \forall i \in \text{fuels in fuel vector},\\
            num = \text{number of atoms in molecule}

        **other components of fuel vector**

        .. math::

            m_{fg,j} = x_{j} \cdot m_{fuel}\\
            \forall j \in \text{non fuels in fuel vecotr, e. g. } CO_2,\\
            m_{fg,j} = \text{mass of fluid component j in flue gas}

        **non reactive components in air**

        .. math::

            n_{O_2} = \left( \frac{m_{CO_2}}{M_{CO_2}} +
            \frac{m_{H_{2}O}}{0,5 \cdot M_{H_{2}O}} \right) \cdot \lambda,\\
            n_{O_2} = \text{mol of oxygen required}\\
            m_{air} = \frac{n_{O_2} \cdot M_{O_2}}{x_{O_{2}, air}},\\
            m_{air} = \text{required total air mass}\\
            m_{fg,j} = x_{j, air} \cdot m_{air}\\
            m_{fg, O_2} = 0,\\
            m_{fg,j} = \text{mass of fluid component j in flue gas}

        **flue gas composition**

        .. math::

            x_{fg,j} = \frac{m_{fg, j}}{m_{air} + m_{fuel}}
        """

        lamb = 1
        n_fuel = 1
        m_fuel = 1 / molar_massflow(self.fuel.val) * n_fuel
        m_fuel_fg = m_fuel
        m_co2 = 0
        m_h2o = 0
        molar_masses[self.h2o] = CP.PropsSI('M', self.h2o)
        molar_masses[self.co2] = CP.PropsSI('M', self.co2)
        molar_masses[self.o2] = CP.PropsSI('M', self.o2)

        fg = {}

        for f, x in self.fuel.val.items():
            fl = set(list(self.fuels())).intersection(
                    set([a.replace(' ', '')
                         for a in CP.get_aliases(f)]))

            if len(fl) == 0:
                fg[f] = x * m_fuel
                continue
            else:
                n_fluid = x * m_fuel / molar_masses[f]
                m_fuel_fg -= n_fluid * molar_masses[f]
                structure = fluid_structure(f)
                n = {}
                for el in ['C', 'H', 'O']:
                    if el in structure.keys():
                        n[el] = structure[el]
                    else:
                        n[el] = 0

                m_co2 += n_fluid * n['C'] * molar_masses[self.co2]
                m_h2o += n_fluid * n['H'] / 2 * molar_masses[self.h2o]

        fg[self.co2] = m_co2
        fg[self.h2o] = m_h2o

        n_o2 = (m_co2 / molar_masses[self.co2] +
                0.5 * m_h2o / molar_masses[self.h2o]) * lamb
        m_air = n_o2 * molar_masses[self.o2] / self.air.val[self.o2]

        self.air_min = m_air / m_fuel

        for f, x in self.air.val.items():
            if f != self.o2:
                if f in fg.keys():
                    fg[f] += m_air * x
                else:
                    fg[f] = m_air * x

        m_fg = m_fuel + m_air

        for f in fg.keys():
            fg[f] /= m_fg

        tespy_fluid(self.fuel_alias.val, self.fuel.val,
                    [1000, nw.p_range_SI[1]], nw.T_range_SI, path=self.path)

        tespy_fluid(self.fuel_alias.val + '_fg', fg,
                    [1000, nw.p_range_SI[1]], nw.T_range_SI, path=self.path)

        if self.air_alias.val not in ['Air', 'air']:
            tespy_fluid(self.air_alias.val, self.air.val,
                        [1000, nw.p_range_SI[1]], nw.T_range_SI,
                        path=self.path)

    def reaction_balance(self, fluid):
        r"""
        calculates the reactions mass balance for one fluid

        - determine molar mass flows of fuel and fresh air
        - calculate excess fuel
        - calculate residual value of the fluids balance

        :param fluid: fluid to calculate the reaction balance for
        :type fluid: str
        :returns: res (*float*) - residual value of mass balance

        **reaction balance equations**

        .. math::
            res = \sum_i \left(x_{fluid,i} \cdot \dot{m}_{i}\right) -
            \sum_j \left(x_{fluid,j} \cdot \dot{m}_{j}\right) \;
            \forall i \in inlets, \; \forall j \in outlets

            \dot{m}_{fluid,m} = \sum_i \frac{x_{fluid,i} \cdot \dot{m}_{i}}
            {M_{fluid}} \; \forall i \in inlets\\

            \lambda = \frac{\dot{m}_{f,m}}{\dot{m}_{O_2,m} \cdot
            \left(n_{C,fuel} + 0.25 \cdot n_{H,fuel}\right)}

        *fuel*

        .. math::
            0 = res - \left(\dot{m}_{f,m} - \dot{m}_{f,exc,m}\right)
            \cdot M_{fuel}\\

            \dot{m}_{f,exc,m} = \begin{cases}
            0 & \lambda \geq 1\\
            \dot{m}_{f,m} - \frac{\dot{m}_{O_2,m}}
            {n_{C,fuel} + 0.25 \cdot n_{H,fuel}} & \lambda < 1
            \end{cases}

        *oxygen*

        .. math::
            0 = res - \begin{cases}
            -\frac{\dot{m}_{O_2,m} \cdot M_{O_2}}{\lambda} & \lambda \geq 1\\
            - \dot{m}_{O_2,m} \cdot M_{O_2} & \lambda < 1
            \end{cases}

        *water*

        .. math::
            0 = res + \left( \dot{m}_{f,m} - \dot{m}_{f,exc,m} \right)
            \cdot 0.5 \cdot n_{H,fuel} \cdot M_{H_2O}

        *carbondioxide*

        .. math::
            0 = res + \left( \dot{m}_{f,m} - \dot{m}_{f,exc,m} \right)
            \cdot n_{C,fuel} \cdot M_{CO_2}

        *other*

        .. math::
            0 = res

        """
        if self.air_alias.val in ['air', 'Air']:
            air = self.air_alias.val
        else:
            air = 'TESPy::' + self.air_alias.val
        fuel = 'TESPy::' + self.fuel_alias.val
        flue_gas = 'TESPy::' + self.fuel_alias.val + '_fg'

        m_fuel = 0
        for i in self.inl:
            m_fuel += i.m.val_SI * i.fluid.val[fuel]

        m_air = 0
        for i in self.inl:
            m_air += i.m.val_SI * i.fluid.val[air]

        if not self.lamb.is_set:
            self.lamb.val = (m_air / m_fuel) / self.air_min

        m_air_min = self.air_min * m_fuel

        m_fuel_exc = 0
        if self.lamb.val < 1:
            m_fuel_exc = m_fuel - m_air / (self.lamb.val * self.air_min)

        if fluid == air:
            if self.lamb.val >= 1:
                dm = -m_air_min
            else:
                dm = -m_air
        elif fluid == fuel:
            dm = -(m_fuel - m_fuel_exc)
        elif fluid == flue_gas:
            dm = m_air_min + m_fuel
        else:
            dm = 0

        res = dm

        for i in self.inl:
            res += i.fluid.val[fluid] * i.m.val_SI
        for o in self.outl:
            res -= o.fluid.val[fluid] * o.m.val_SI
        return res

    def energy_balance(self):
        r"""
        calculates the energy balance of the adiabatic combustion chamber

        - reference temperature: 500 K
        - reference pressure: 1 bar

        :returns: res (*float*) - residual value of energy balance

        .. math::
            0 = \dot{m}_{in,i} \cdot \left( h_{in,i} - h_{in,i,ref} \right) -
            \dot{m}_{out,j} \cdot \left( h_{out,j} - h_{out,j,ref} \right) +
            H_{I,f} \cdot \left( \dot{m}_{in,i} \cdot x_{f,i} -
            \dot{m}_{out,j} \cdot x_{f,j} \right)

        """
        fuel = 'TESPy::' + self.fuel_alias.val

        T_ref = 500
        p_ref = 1e5

        res = 0
        for i in self.inl:
            res += i.m.val_SI * (i.h.val_SI -
                                 h_mix_pT([i.m.val_SI, p_ref, i.h.val_SI,
                                           i.fluid.val], T_ref))
            res += i.m.val_SI * i.fluid.val[fuel] * self.lhv
        for o in self.outl:
            res -= o.m.val_SI * (o.h.val_SI -
                                 h_mix_pT([o.m.val_SI, p_ref, o.h.val_SI,
                                           o.fluid.val], T_ref))
            res -= o.m.val_SI * o.fluid.val[fuel] * self.lhv

        return res

    def lambda_func(self):
        r"""
        calculates the residual for specified thermal input

        :returns: res (*float*) - residual value of equation

        .. math::

            0 = ti - \dot{m}_f \cdot LHV
        """
        if self.air_alias.val in ['air', 'Air']:
            air = self.air_alias.val
        else:
            air = 'TESPy::' + self.air_alias.val
        fuel = 'TESPy::' + self.fuel_alias.val

        m_air = 0
        m_fuel = 0

        for i in self.inl:
            m_air += (i.m.val_SI * i.fluid.val[air])
            m_fuel += (i.m.val_SI * i.fluid.val[fuel])

        return (self.lamb.val - (m_air / m_fuel) / self.air_min)

    def ti_func(self):
        r"""
        calculates the residual for specified thermal input

        :returns: res (*float*) - residual value of equation

        .. math::

            0 = ti - \dot{m}_f \cdot LHV
        """
        fuel = 'TESPy::' + self.fuel_alias.val

        m_fuel = 0
        for i in self.inl:
            m_fuel += (i.m.val_SI * i.fluid.val[fuel])

        for o in self.outl:
            m_fuel -= (o.m.val_SI * o.fluid.val[fuel])

        return (self.ti.val - m_fuel * self.lhv)

    def bus_func(self):
        r"""
        function for use on busses

        :returns: val (*float*) - residual value of equation

        .. math::

            val = \dot{m}_{fuel} \cdot LHV
        """

        fuel = 'TESPy::' + self.fuel_alias.val

        m_fuel = 0
        for i in self.inl:
            m_fuel += (i.m.val_SI * i.fluid.val[fuel])

        for o in self.outl:
            m_fuel -= (o.m.val_SI * o.fluid.val[fuel])

        return m_fuel * self.lhv

    def initialise_fluids(self, nw):
        r"""
        calculates reaction balance with given lambda for good generic
        starting values

        - sets the fluid composition at the combustion chambers outlet

         for the reaction balance equations see
         :func:`tespy.components.components.combustion_chamber.reaction_balance`

        :param nw: network using this component object
        :type nw: tespy.networks.network
        :returns: no return value
        """

        if self.air_alias.val in ['air', 'Air']:
            air = self.air_alias.val
        else:
            air = 'TESPy::' + self.air_alias.val
        flue_gas = 'TESPy::' + self.fuel_alias.val + "_fg"

        for c in nw.comps.loc[self].o:
            if not c.fluid.val_set[air]:
                c.fluid.val[air] = 0.8
            if not c.fluid.val_set[flue_gas]:
                c.fluid.val[flue_gas] = 0.2

    def convergence_check(self, nw):
        r"""
        prevent impossible fluid properties in calculation

        - check if mass fractions of fluid components at combustion chambers
          outlet are within typical range
        - propagate the corrected fluid composition towards target

        :param nw: network using this component object
        :type nw: tespy.networks.network
        :returns: no return value
        """

        if self.air_alias.val in ['air', 'Air']:
            air = self.air_alias.val
        else:
            air = 'TESPy::' + self.air_alias.val
        flue_gas = 'TESPy::' + self.fuel_alias.val + "_fg"
        fuel = 'TESPy::' + self.fuel_alias.val

        for c in nw.comps.loc[self].o:
            if not c.fluid.val_set[air]:
                if c.fluid.val[air] > 0.95:
                    c.fluid.val[air] = 0.95
                if c.fluid.val[air] < 0.5:
                    c.fluid.val[air] = 0.5

            if not c.fluid.val_set[flue_gas]:
                if c.fluid.val[flue_gas] > 0.5:
                    c.fluid.val[flue_gas] = 0.5
                if c.fluid.val[flue_gas] < 0.05:
                    c.fluid.val[flue_gas] = 0.05

            if not c.fluid.val_set[fuel]:
                if c.fluid.val[fuel] > 0:
                    c.fluid.val[fuel] = 0

            init_target(nw, c, c.t)

        for i in nw.comps.loc[self].i:
            if i.m.val_SI < 0 and not i.m.val_set:
                i.m.val_SI = 0.01

        for c in nw.comps.loc[self].o:
            if c.m.val_SI < 0 and not c.m.val_set:
                c.m.val_SI = 10
            init_target(nw, c, c.t)

        if self.lamb.val < 1 and not self.lamb.is_set:
            self.lamb.val = 2

    def calc_parameters(self, nw, mode):

        if self.air_alias.val in ['air', 'Air']:
            air = self.air_alias.val
        else:
            air = 'TESPy::' + self.air_alias.val
        fuel = 'TESPy::' + self.fuel_alias.val

        m_fuel = 0
        for i in self.inl:
            m_fuel += i.m.val_SI * i.fluid.val[fuel]

        m_air = 0
        for i in self.inl:
            m_air += i.m.val_SI * i.fluid.val[air]

        if mode == 'post':
            if not self.lamb.is_set:
                self.lamb.val = (m_air / m_fuel) / self.air_min

            S = 0
            T_ref = 500
            p_ref = 1e5

            for i in self.inl:
                S -= i.m.val_SI * (s_mix_ph(i.to_flow()) -
                                   s_mix_pT([0, p_ref, 0, i.fluid.val], T_ref))

            for o in self.outl:
                S += o.m.val_SI * (s_mix_ph(o.to_flow()) -
                                   s_mix_pT([0, p_ref, 0, o.fluid.val], T_ref))

            self.S.val = S

        if mode == 'pre':
            if 'lamb' in self.offdesign:
                self.lamb.val = (m_air / m_fuel) / self.air_min

        self.ti.val = 0
        for i in self.inl:
            self.ti.val += i.m.val_SI * i.fluid.val[fuel] * self.lhv

# %%


class vessel(component):
    r"""
    **available parameters**

    - pr: outlet to inlet pressure ratio, :math:`[pr]=1`
    - zeta: geometry independent friction coefficient
      :math:`[\zeta]=\frac{\text{Pa}}{\text{m}^4}`, also see
      :func:`tespy.components.components.component.zeta_func`

    **equations**

    see :func:`tespy.components.components.vessel.equations`

    **default design parameters**

    - pr

    **default offdesign parameters**

    - zeta

    **inlets and outlets**

    - in1
    - out1

    .. image:: _images/vessel.svg
       :scale: 100 %
       :alt: alternative text
       :align: center
    """

    def attr(self):
        return {'pr': dc_cp(), 'zeta': dc_cp(), 'Sirr': dc_cp()}

    def default_design(self):
        return ['pr']

    def default_offdesign(self):
        return ['zeta']

    def inlets(self):
        return ['in1']

    def outlets(self):
        return ['out1']

    def component(self):
        return 'vessel'

    def equations(self):
        r"""
        returns vector vec_res with result of equations for this component

        :param nw: network using this component object
        :type nw: tespy.networks.network
        :returns: vec_res (*list*) - vector of residual values

        **mandatory equations**

        - :func:`tespy.components.components.component.fluid_res`
        - :func:`tespy.components.components.component.mass_flow_res`

        .. math::

            0 = h_{in} - h_{out}

        **optional equations**

        .. math::

            0 = p_{in} \cdot pr - p_{out}

        - :func:`tespy.components.components.component.zeta_func`

        """
        vec_res = []

        vec_res += self.fluid_res()
        vec_res += self.mass_flow_res()

        vec_res += [self.inl[0].h.val_SI - self.outl[0].h.val_SI]

        if self.pr.is_set:
            vec_res += [self.inl[0].p.val_SI * self.pr.val -
                        self.outl[0].p.val_SI]

        if self.zeta.is_set:
            vec_res += [self.zeta_func()]

        return vec_res

    def derivatives(self, nw):
        r"""
        calculate matrix of partial derivatives towards mass flow, pressure,
        enthalpy and fluid composition

        :param nw: network using this component object
        :type nw: tespy.networks.network
        :returns: mat_deriv (*numpy array*) - matrix of partial derivatives
        """

        num_fl = len(nw.fluids)
        mat_deriv = []

        mat_deriv += self.fluid_deriv()
        mat_deriv += self.mass_flow_deriv()

        h_deriv = np.zeros((1, 2 + self.num_c_vars, num_fl + 3))
        h_deriv[0, 0, 2] = 1
        h_deriv[0, 1, 2] = -1
        mat_deriv += h_deriv.tolist()

        if self.pr.is_set:
            pr_deriv = np.zeros((1, 2 + self.num_c_vars, num_fl + 3))
            pr_deriv[0, 0, 1] = self.pr.val
            pr_deriv[0, 1, 1] = -1
            if self.pr.is_var:
                pr_deriv[0, 2 + self.pr.var_pos, 0] = self.inl[0].p.val_SI
            mat_deriv += pr_deriv.tolist()

        if self.zeta.is_set:
            zeta_deriv = np.zeros((1, 2 + self.num_c_vars, num_fl + 3))
            zeta_deriv[0, 0, 0] = self.ddx_func(self.zeta_func, 'm', 0)
            for i in range(2):
                zeta_deriv[0, i, 1] = self.ddx_func(self.zeta_func, 'p', i)
                zeta_deriv[0, i, 2] = self.ddx_func(self.zeta_func, 'h', i)
            if self.zeta.is_var:
                zeta_deriv[0, 2 + self.zeta.var_pos, 0] = (
                    self.ddx_func(self.zeta_func, 'zeta', i))
            mat_deriv += zeta_deriv.tolist()

        return np.asarray(mat_deriv)

    def initialise_source(self, c, key):
        r"""
        returns a starting value for fluid properties at components outlet

        :param c: connection to apply initialisation
        :type c: tespy.connections.connection
        :param key: property
        :type key: str
        :returns: - p (*float*) - starting value for pressure at components
                    outlet, :math:`val = 4 \cdot 10^5 \; \text{Pa}`
                  - h (*float*) - starting value for enthalpy at components
                    outlet,
                    :math:`val = 5 \cdot 10^5 \; \frac{\text{J}}{\text{kg}}`
        """
        if key == 'p':
            return 4e5
        elif key == 'h':
            return 5e5
        else:
            return 0

    def initialise_target(self, c, key):
        r"""
        returns a starting value for fluid properties at components inlet

        :param c: connection to apply initialisation
        :type c: tespy.connections.connection
        :param key: property
        :type key: str
        :returns: - p (*float*) - starting value for pressure at components
                    inlet, :math:`val = 5 \cdot 10^5 \; \text{Pa}`
                  - h (*float*) - starting value for enthalpy at components
                    inlet,
                    :math:`val = 5 \cdot 10^5 \; \frac{\text{J}}{\text{kg}}`
        """
        if key == 'p':
            return 5e5
        elif key == 'h':
            return 5e5
        else:
            return 0

    def calc_parameters(self, nw, mode):

        if mode == 'post' or (mode == 'pre' and 'pr' in self.offdesign):
            self.pr.val = self.outl[0].p.val_SI / self.inl[0].p.val_SI

        if mode == 'post' or (mode == 'pre' and 'zeta' in self.offdesign):
            self.zeta.val = ((self.inl[0].p.val_SI - self.outl[0].p.val_SI) *
                             math.pi ** 2 /
                             (8 * self.inl[0].m.val_SI ** 2 *
                             (v_mix_ph(self.inl[0].to_flow()) +
                              v_mix_ph(self.outl[0].to_flow())) / 2))

        if mode == 'post':
            self.Sirr.val = self.inl[0].m.val_SI * (
                    s_mix_ph(self.outl[0].to_flow()) -
                    s_mix_ph(self.inl[0].to_flow()))

# %%


class heat_exchanger_simple(component):
    r"""
    **available parameters**

    - Q: heat flow, :math:`[Q]=\text{W}`
    - pr: outlet to inlet pressure ratio, :math:`[pr]=1`
    - zeta: geometry independent friction coefficient
      :math:`[\zeta]=\frac{\text{Pa}}{\text{m}^4}`, also see
      :func:`tespy.components.components.component.zeta_func`
    - hydro_group: choose 'HW' for hazen-williams equation, else darcy friction
      factor is used
    - D: diameter of the pipes, :math:`[D]=\text{m}`
    - L: length of the pipes, :math:`[L]=\text{m}`
    - ks: pipes roughness, :math:`[ks]=\text{m}` for darcy friiction
      , :math:`[ks]=\text{1}` for hazen-williams equation
    - kA: area independent heat transition coefficient,
      :math:`[kA]=\frac{\text{W}}{\text{K}}`
    - t_a: ambient temperature, provide parameter in network's temperature unit
    - t_a_design: ambient temperature design case, provide parameter in
      network's temperature unit

    .. note::
        for now, it is not possible to make these parameters part of the
        variable space. Thus you need to provide

        - D, L and ks, if you want to calculate pressure drop from darcy
          friction factor or hazen williams equation and
        - kA and t_a, if you want to calculate the heat flow on basis of the
          ambient conditions

    **equations**

    see :func:`tespy.components.components.heat_exchager_simple.equations`

    **default design parameters**

    - pr

    **default offdesign parameters**

    - kA (method: HE_COLD, param: m): *be aware that you must provide t_a and
      t_a_design, if you want the heat flow calculated by this method*

    **inlets and outlets**

    - in1
    - out1

    .. image:: _images/pipe.svg
       :scale: 100 %
       :alt: alternative text
       :align: center

    **Improvements**

    - implment and easier way for choosing a calculation method based on a
      given set of parameters, e. g. pressure drop at given diameter, length
      and roughness of the pipe. E. g. the hydro_group parameter could be used
      within a data_container subclass which has a method parameter choosing
      the appropriate equation
    """

    def comp_init(self, nw):

        component.comp_init(self, nw)

        if self.kA_char.func is None:
            method = self.kA_char.method
            x = self.kA_char.x
            y = self.kA_char.y
            self.kA_char.func = cmp_char.heat_ex(method=method, x=x, y=y)
            self.kA_char.x = self.kA_char.func.x
            self.kA_char.y = self.kA_char.func.y

        self.t_a.val_SI = ((self.t_a.val + nw.T[nw.T_unit][0]) *
                           nw.T[nw.T_unit][1])
        self.t_a_design.val_SI = ((self.t_a_design.val + nw.T[nw.T_unit][0]) *
                                  nw.T[nw.T_unit][1])

        # parameters for hydro group
        self.hydro_group.set_attr(elements=[self.L, self.ks, self.D])

        is_set = True
        for e in self.hydro_group.elements:
            if not e.is_set:
                is_set = False

        if is_set:
            self.hydro_group.set_attr(is_set=True)
        elif self.hydro_group.is_set and nw.compwarn:
            msg = ('##### WARNING #####\n'
                   'All parameters of the component group have to be '
                   'specified! This component group uses the following '
                   'parameters: L, ks, D at ' + self.label + '. '
                   'Group will be set to False')
            print(msg)
            self.hydro_group.set_attr(is_set=False)
        else:
            self.hydro_group.set_attr(is_set=False)

        # parameters for kA group
        self.kA_group.set_attr(elements=[self.kA, self.t_a])

        is_set = True
        for e in self.kA_group.elements:
            if not e.is_set:
                is_set = False

        if is_set:
            self.kA_group.set_attr(is_set=True)
        elif self.kA_group.is_set and nw.compwarn:
            msg = ('##### WARNING #####\n'
                   'All parameters of the component group have to be '
                   'specified! This component group uses the following '
                   'parameters: kA, t_a at ' + self.label + '. '
                   'Group will be set to False')
            print(msg)
            self.kA_group.set_attr(is_set=False)
        else:
            self.kA_group.set_attr(is_set=False)

    def attr(self):
        return {'Q': dc_cp(), 'pr': dc_cp(), 'zeta': dc_cp(),
                'D': dc_cp(min_val=1e-2, max_val=2, d=1e-3),
                'L': dc_cp(min_val=1e-1, d=1e-3),
                'ks': dc_cp(min_val=1e-7, max_val=1e-4, d=1e-8),
                'kA': dc_cp(min_val=1, d=1),
                't_a': dc_cp(), 't_a_design': dc_cp(),
                'kA_char': dc_cc(method='HE_HOT', param='m'),
                'SQ1': dc_cp(), 'SQ2': dc_cp(), 'Sirr': dc_cp(),
                'hydro_group': dc_gcp(), 'kA_group': dc_gcp()}

    def default_design(self):
        return ['pr']

    def default_offdesign(self):
        return ['kA']

    def inlets(self):
        return ['in1']

    def outlets(self):
        return ['out1']

    def component(self):
        return 'simplified heat exchanger'

    def equations(self):
        r"""
        returns vector vec_res with result of equations for this component

        :param nw: network using this component object
        :type nw: tespy.networks.network
        :returns: vec_res (*list*) - vector of residual values

        **mandatory equations**

        - :func:`tespy.components.components.component.fluid_res`
        - :func:`tespy.components.components.component.mass_flow_res`

        **optional equations**

        .. math::

            0 = \dot{m}_{in} \cdot \left(h_{out} - h_{in} \right) - \dot{Q}

        .. math::

            0 = p_{in} \cdot pr - p_{out}

        - :func:`tespy.components.components.component.zeta_func`
        - :func:`tespy.components.components.heat_exchanger_simple.darcy_func`
        - :func:`tespy.components.components.heat_exchanger_simple.hw_func`
        - :func:`tespy.components.components.heat_exchanger_simple.kA_func`

        **additional equations**

        - :func:`tespy.components.components.solar_collector.additional_equations`

        """

        vec_res = []

        vec_res += self.fluid_res()
        vec_res += self.mass_flow_res()

        if self.Q.is_set:
            vec_res += [self.inl[0].m.val_SI *
                        (self.outl[0].h.val_SI - self.inl[0].h.val_SI) -
                        self.Q.val]

        if self.pr.is_set:
            vec_res += [self.inl[0].p.val_SI * self.pr.val -
                        self.outl[0].p.val_SI]

        if self.zeta.is_set:
            vec_res += [self.zeta_func()]

        if self.hydro_group.is_set:
            if self.hydro_group.method == 'HW':
                func = self.hw_func
            else:
                func = self.darcy_func

            vec_res += [func()]

        vec_res += self.additional_equations()

        return vec_res

    def additional_equations(self):
        r"""
        additional equations for simple heat exchangers and pipes

        :param nw: network using this component object
        :type nw: tespy.networks.network
        :returns: vec_res (*list*) - residual value vector

        **optional equations**

        - :func:`tespy.components.components.heat_exchanger_simple.kA_func`
        """
        vec_res = []

        if self.kA_group.is_set:
            vec_res += [self.kA_func()]

        return vec_res

    def derivatives(self, nw):
        r"""
        calculate matrix of partial derivatives towards mass flow, pressure,
        enthalpy and fluid composition

        :param nw: network using this component object
        :type nw: tespy.networks.network
        :returns: mat_deriv (*numpy array*) - matrix of partial derivatives
        """

        num_fl = len(nw.fluids)
        mat_deriv = []

        mat_deriv += self.fluid_deriv()
        mat_deriv += self.mass_flow_deriv()

        if self.Q.is_set:
            Q_deriv = np.zeros((1, 2 + self.num_c_vars, num_fl + 3))
            Q_deriv[0, 0, 0] = self.outl[0].h.val_SI - self.inl[0].h.val_SI
            Q_deriv[0, 0, 2] = -self.inl[0].m.val_SI
            Q_deriv[0, 1, 2] = self.inl[0].m.val_SI
            if self.Q.is_var:
                Q_deriv[0, 2 + self.Q.var_pos, 0] = -1
            mat_deriv += Q_deriv.tolist()

        if self.pr.is_set:
            pr_deriv = np.zeros((1, 2 + self.num_c_vars, num_fl + 3))
            pr_deriv[0, 0, 1] = self.pr.val
            pr_deriv[0, 1, 1] = -1
            if self.pr.is_var:
                pr_deriv[0, 2 + self.pr.var_pos, 0] = self.inl[0].p.val_SI
            mat_deriv += pr_deriv.tolist()

        if self.zeta.is_set:
            zeta_deriv = np.zeros((1, 2 + self.num_c_vars, num_fl + 3))
            zeta_deriv[0, 0, 0] = self.ddx_func(self.zeta_func, 'm', 0)
            for i in range(2):
                zeta_deriv[0, i, 1] = self.ddx_func(self.zeta_func, 'p', i)
                zeta_deriv[0, i, 2] = self.ddx_func(self.zeta_func, 'h', i)
            if self.zeta.is_var:
                zeta_deriv[0, 2 + self.zeta.var_pos, 0] = (
                    self.ddx_func(self.zeta_func, 'zeta', i))
            mat_deriv += zeta_deriv.tolist()

        if self.hydro_group.is_set:
            if self.hydro_group.method == 'HW':
                func = self.hw_func
            else:
                func = self.darcy_func

            deriv = np.zeros((1, 2 + self.num_c_vars, num_fl + 3))
            deriv[0, 0, 0] = self.ddx_func(func, 'm', 0)
            for i in range(2):
                deriv[0, i, 1] = self.ddx_func(func, 'p', i)
                deriv[0, i, 2] = self.ddx_func(func, 'h', i)
            for var in self.hydro_group.elements:
                if var.is_var:
                    deriv[0, 2 + var.var_pos, 0] = (
                            self.ddx_func(func, self.vars[var], i))
            mat_deriv += deriv.tolist()

        mat_deriv += self.additional_derivatives(nw)

        return np.asarray(mat_deriv)

    def additional_derivatives(self, nw):
        r"""
        calculate matrix of partial derivatives towards mass flow, pressure,
        enthalpy and fluid composition for the additional equations

        :param nw: network using this component object
        :type nw: tespy.networks.network
        :returns: mat_deriv (*list*) - matrix of partial derivatives
        """
        num_fl = len(nw.fluids)
        mat_deriv = []

        if self.kA_group.is_set:
            kA_deriv = np.zeros((1, 2 + self.num_c_vars, num_fl + 3))
            kA_deriv[0, 0, 0] = self.ddx_func(self.kA_func, 'm', 0)
            for i in range(2):
                kA_deriv[0, i, 1] = self.ddx_func(self.kA_func, 'p', i)
                kA_deriv[0, i, 2] = self.ddx_func(self.kA_func, 'h', i)
            # this does not work atm, as t_a.val_SI is used instead of t_a.val!
            for var in self.kA_group.elements:
                if var.is_var:
                    kA_deriv[0, 2 + var.var_pos, 0] = (
                            self.ddx_func(self.kA_func, self.vars[var], i))
            mat_deriv += kA_deriv.tolist()

        return mat_deriv

    def darcy_func(self):
        r"""
        equation for pressure drop from darcy friction factor

        - calculate reynolds and darcy friction factor
        - calculate pressure drop

        :returns: val (*float*) - residual value of equation

        .. math::

            Re = \frac{4 \cdot \dot{m}_{in}}{\pi \cdot D \cdot
            \frac{\eta_{in}+\eta_{out}}{2}}\\

            0 = p_{in} - p_{out} - \frac{8 \cdot \dot{m}_{in}^2 \cdot
            \frac{v_{in}+v_{out}}{2} \cdot L \cdot \lambda\left(
            Re, ks, D\right)}{\pi^2 \cdot D^5}\\

            \eta: \text{dynamic viscosity}\\
            v: \text{specific volume}\\
            \lambda: \text{darcy friction factor}
        """
        i, o = self.inl[0].to_flow(), self.outl[0].to_flow()
        visc_i, visc_o = visc_mix_ph(i), visc_mix_ph(o)
        v_i, v_o = v_mix_ph(i), v_mix_ph(o)

        re = 4 * self.inl[0].m.val_SI / (math.pi * self.D.val *
                                         (visc_i + visc_o) / 2)

        return ((self.inl[0].p.val_SI - self.outl[0].p.val_SI) -
                8 * self.inl[0].m.val_SI ** 2 * (v_i + v_o) / 2 * self.L.val *
                lamb(re, self.ks.val, self.D.val) /
                (math.pi ** 2 * self.D.val ** 5))

    def hw_func(self):
        r"""
        equation for pressure drop from Hazen–Williams equation

        - calculate pressure drop

        :returns: val (*float*) - residual value of equation

        .. math::

            0 = p_{in} - p_{out} - \frac{10.67 \cdot \dot{m}_{in} ^ {1.852}
            \cdot L}{ks^{1.852} \cdot D^{4.871}} \cdot g \cdot
            \left(\frac{v_{in} + v_{out}}{2}\right)^{0.852}

            \text{note: g is set to } 9.81 \frac{m}{s^2}
        """
        i, o = self.inl[0].to_flow(), self.outl[0].to_flow()
        v_i, v_o = v_mix_ph(i), v_mix_ph(o)

        return ((self.inl[0].p.val_SI - self.outl[0].p.val_SI) -
                (10.67 * self.inl[0].m.val_SI ** 1.852 * self.L.val /
                 (self.ks.val ** 1.852 * self.D.val ** 4.871)) *
                (9.81 * ((v_i + v_o) / 2) ** 0.852))

    def kA_func(self):
        r"""
        equation for heat flow from ambient conditions

        - determine hot side and cold side of the heat exchanger
        - calculate heat flow

        :returns: val (*float*) - residual value of equation

        .. math::

            ttd_u = \begin{cases}
            t_a - T_{out} & t_a > T_{in}\\
            T_{in} - t_a & t_a \leq T_{in}
            \end{cases}

            ttd_l = \begin{cases}
            t_a - T_{in} & t_a > T_{in}\\
            T_{out} - t_a & t_a \leq T_{in}
            \end{cases}

            0 = \dot{m}_{in} \cdot \left( h_{out} - h_{in}\right) +
            kA \cdot f_{kA} \cdot \frac{ttd_u - ttd_l}
            {\ln{\frac{ttd_u}{ttd_l}}}

            f_{kA} = f_1\left(\frac{m_1}{m_{1,ref}}\right)

            t_a: \text{ambient temperature}

        for f\ :subscript:`1` \ see class
        :func:`tespy.component.characteristics.heat_ex`
        """

        i, o = self.inl, self.outl
        T_i = T_mix_ph(i[0].to_flow())
        T_o = T_mix_ph(o[0].to_flow())

        if self.t_a.val_SI > T_i:
            ttd_u = self.t_a.val_SI - T_o
            ttd_l = self.t_a.val_SI - T_i
        else:
            ttd_u = T_i - self.t_a.val_SI
            ttd_l = T_o - self.t_a.val_SI

        if self.kA_char.param == 'm':
            expr = i[0].m.val_SI / self.i0[0]
        else:
            expr = 1

        if expr > self.kA_char.func.x[-1]:
            expr = self.kA_char.func.x[-1]
        if expr < self.kA_char.func.x[0]:
            expr = self.kA_char.func.x[0]

        fkA = self.kA_char.func.f_x(expr)

        return (i[0].m.val_SI * (o[0].h.val_SI - i[0].h.val_SI) + self.kA.val *
                fkA * ((ttd_u - ttd_l) / math.log(ttd_u / ttd_l)))

    def bus_func(self):
        r"""
        function for use on busses

        :returns: val (*float*) - residual value of equation

        .. math::

            val = \dot{m}_{in} \cdot \left( h_{out} - h_{in}
            \right)
        """
        i = self.inl[0].to_flow()
        o = self.outl[0].to_flow()
        return i[0] * (o[2] - i[2])

    def bus_deriv(self):
        r"""
        calculate matrix of partial derivatives towards mass flow and
        enthalpy for bus function

        :returns: mat_deriv (*list*) - matrix of partial derivatives
        """
        i = self.inl[0].to_flow()
        o = self.outl[0].to_flow()
        deriv = np.zeros((1, 2, len(self.inl[0].fluid.val) + 3))
        deriv[0, 0, 0] = o[2] - i[2]
        deriv[0, 0, 2] = - i[0]
        deriv[0, 1, 2] = i[0]
        return deriv

    def initialise_source(self, c, key):
        r"""
        returns a starting value for fluid properties at components outlet

        :param c: connection to apply initialisation
        :type c: tespy.connections.connection
        :param key: property
        :type key: str
        :returns: - p (*float*) - starting value for pressure at components
                    outlet, :math:`val = 1 \cdot 10^5 \; \text{Pa}`
                  - h (*float*) - starting value for enthalpy at components
                    outlet,

        .. math::
            h = \begin{cases}
            1 \cdot 10^5 \; \frac{\text{J}}{\text{kg}} & Q < 0\\
            3 \cdot 10^5 \; \frac{\text{J}}{\text{kg}} & Q = 0\\
            5 \cdot 10^5 \; \frac{\text{J}}{\text{kg}} & Q > 0
            \end{cases}`
        """
        if key == 'p':
            return 1e5
        elif key == 'h':
            if self.Q.val < 0:
                return 1e5
            elif self.Q.val > 0:
                return 5e5
            else:
                return 3e5
        else:
            return 0

    def initialise_target(self, c, key):
        r"""
        returns a starting value for fluid properties at components inlet

        :param c: connection to apply initialisation
        :type c: tespy.connections.connection
        :param key: property
        :type key: str
        :returns: - p (*float*) - starting value for pressure at components
                    inlet, :math:`val = 1 \cdot 10^5 \; \text{Pa}`
                  - h (*float*) - starting value for enthalpy at components
                    inlet,
                    :math:`val = 5 \cdot 10^5 \; \frac{\text{J}}{\text{kg}}`

        .. math::
            h = \begin{cases}
            5 \cdot 10^5 \; \frac{\text{J}}{\text{kg}} & Q < 0\\
            3 \cdot 10^5 \; \frac{\text{J}}{\text{kg}} & Q = 0\\
            1 \cdot 10^5 \; \frac{\text{J}}{\text{kg}} & Q > 0
            \end{cases}
        """
        if key == 'p':
            return 1e5
        elif key == 'h':
            if self.Q.val < 0:
                return 5e5
            elif self.Q.val > 0:
                return 1e5
            else:
                return 3e5
        else:
            return 0

    def calc_parameters(self, nw, mode):

        if mode == 'post':
            self.SQ1.val = self.inl[0].m.val_SI * (
                    s_mix_ph(self.outl[0].to_flow()) -
                    s_mix_ph(self.inl[0].to_flow()))

        if mode == 'pre':

            self.i0 = self.inl[0].to_flow()
            self.o0 = self.outl[0].to_flow()
            self.i0[3] = self.i0[3].copy()
            self.o0[3] = self.o0[3].copy()

        if nw.mode == 'design':
            if self.t_a_design.is_set:
                t_a = self.t_a_design.val_SI
            else:
                t_a = np.nan

        if nw.mode == 'offdesign':
            if mode == 'pre':
                if self.t_a_design.is_set:
                    t_a = self.t_a_design.val_SI
                else:
                    t_a = np.nan
            else:
                if self.t_a.is_set:
                    t_a = self.t_a.val_SI
                else:
                    t_a = np.nan

        if t_a != np.nan:

            T_i = T_mix_ph(self.inl[0].to_flow())
            T_o = T_mix_ph(self.outl[0].to_flow())

            if t_a > T_i:
                ttd_u = t_a - T_o
                ttd_l = t_a - T_i
            else:
                ttd_u = T_i - t_a
                ttd_l = T_o - t_a

            if ttd_u < 0 or ttd_l < 0:
                if nw.comperr:
                    msg = ('##### ERROR #####\n'
                           'Invalid value for terminal temperature difference '
                           'at component ' + self.label + '.\n'
                           'ttd_u = ' + str(ttd_u) + ' ttd_l = ' + str(ttd_l))
                    print(msg)
                nw.errors += [self]

            if mode == 'post':
                self.SQ2.val = - self.inl[0].m.val_SI * (
                        self.outl[0].h.val_SI - self.inl[0].h.val_SI) / t_a
                self.Sirr.val = self.SQ1.val + self.SQ2.val

            self.kA.val = self.inl[0].m.val_SI * (
                            self.outl[0].h.val_SI - self.inl[0].h.val_SI) / (
                            (ttd_u - ttd_l) / math.log(ttd_l / ttd_u))

        if (mode == 'pre' and 'Q' in self.offdesign) or mode == 'post':
            self.Q.val = self.inl[0].m.val_SI * (self.outl[0].h.val_SI -
                                                 self.inl[0].h.val_SI)
        if (mode == 'pre' and 'pr' in self.offdesign) or mode == 'post':
            self.pr.val = self.outl[0].p.val_SI / self.inl[0].p.val_SI
        if (mode == 'pre' and 'zeta' in self.offdesign) or mode == 'post':
            self.zeta.val = ((self.inl[0].p.val_SI - self.outl[0].p.val_SI) *
                             math.pi ** 2 /
                             (8 * self.inl[0].m.val_SI ** 2 *
                             (v_mix_ph(self.inl[0].to_flow()) +
                              v_mix_ph(self.outl[0].to_flow())) / 2))

        # improve this part (for heat exchangers only atm)
        if self.kA.is_set:
            expr = self.inl[0].m.val_SI / self.i0[0]
            minval = self.kA_char.func.x[0]
            maxval = self.kA_char.func.x[-1]
            if expr > maxval or expr < minval:
                if nw.compwarn:
                    msg = ('##### WARNING #####\n'
                           'Expression for characteristics out of bounds [' +
                           str(minval) + ', ' + str(maxval) + '], '
                           ' value is ' + str(expr) + ' at ' +
                           self.label + '.')
                    print(msg)
                nw.errors += [self]

# %%


class pipe(heat_exchanger_simple):
    r"""

    class pipe is an alias of class heat_exchanger_simple

    **available parameters**

    - Q: heat flow, :math:`[Q]=\text{W}`
    - pr: outlet to inlet pressure ratio, :math:`[pr]=1`
    - zeta: geometry independent friction coefficient
      :math:`[\zeta]=\frac{\text{Pa}}{\text{m}^4}`, also see
      :func:`tespy.components.components.component.zeta_func`
    - hydro_group: choose 'HW' for hazen-williams equation, else darcy friction
      factor is used
    - D: diameter of the pipes, :math:`[D]=\text{m}`
    - L: length of the pipes, :math:`[L]=\text{m}`
    - ks: pipes roughness, :math:`[ks]=\text{m}` for darcy friiction
      , :math:`[ks]=\text{1}` for hazen-williams equation
    - kA: area independent heat transition coefficient,
      :math:`[kA]=\frac{\text{W}}{\text{K}}`
    - t_a: ambient temperature, provide parameter in network's temperature unit
    - t_a_design: ambient temperature design case, provide parameter in
      network's temperature unit

    .. note::
        for now, it is not possible to make these parameters part of the
        variable space. Thus you need to provide

        - D, L and ks, if you want to calculate pressure drop from darcy
          friction factor or hazen williams equation and
        - kA and t_a, if you want to calculate the heat flow on basis of the
          ambient conditions

    **equations**

    see :func:`tespy.components.components.heat_exchager_simple.equations`

    **default design parameters**

    - pr

    **default offdesign parameters**

    - kA (method: HE_COLD, param: m): *be aware that you must provide t_a and
      t_a_design, if you want the heat flow calculated by this method*

    **inlets and outlets**

    - in1
    - out1

    .. image:: _images/pipe.svg
       :scale: 100 %
       :alt: alternative text
       :align: center

    **Improvements**

    - check design and default offdesign parameters
    """
    def component(self):
        return 'pipe'

# %%


class solar_collector(heat_exchanger_simple):
    r"""

    class solar collector

    **available parameters**

    - Q: heat flow, :math:`[Q]=\text{W}`
    - pr: outlet to inlet pressure ratio, :math:`[pr]=1`
    - zeta: geometry independent friction coefficient
      :math:`[\zeta]=\frac{\text{Pa}}{\text{m}^4}`, also see
      :func:`tespy.components.components.component.zeta_func`
    - hydro_group: choose 'HW' for hazen-williams equation, else darcy friction
      factor is used
    - D: diameter of the pipes, :math:`[D]=\text{m}`
    - L: length of the pipes, :math:`[L]=\text{m}`
    - ks: pipes roughness, :math:`[ks]=\text{m}` for darcy friiction
      , :math:`[ks]=\text{1}` for hazen-williams equation
    - energy_group: grouped parameters for solarthermal collector energy
      balance
    - E: absorption on the inclined surface,
      :math:`[E] = \frac{\text{W}}{\text{m}^2}`
    - lkf_lin: linear loss key figure,
      :math:`[\alpha_1]=\frac{\text{W}}{\text{K} \cdot \text{m}}`
    - lkf_quad: quadratic loss key figure,
      :math:`[\alpha_2]=\frac{\text{W}}{\text{K}^2 \cdot \text{m}^2}`
    - A: collector surface area :math:`[A]=\text{m}^2`
    - t_a: ambient temperature, provide parameter in network's temperature unit

    .. note::
        for now, it is not possible to make these parameters part of the
        variable space. Thus you need to provide

        - D, L and ks, if you want to calculate pressure drop from darcy
          friction factor or hazen williams equation and
        - E, A, lkf_lin, lkf_quad and t_a, if you want to calculate the heat
          flow on basis of the absorption and ambient conditions

    **equations**

    see :func:`tespy.components.components.solar_collector.equations`

    **default design parameters**

    - pr

    **default offdesign parameters**

    - zeta

    **inlets and outlets**

    - in1
    - out1

    .. image:: _images/solar_collector.svg
       :scale: 100 %
       :alt: alternative text
       :align: center
    """

    def comp_init(self, nw):

        component.comp_init(self, nw)

        self.t_a.val_SI = ((self.t_a.val + nw.T[nw.T_unit][0]) *
                           nw.T[nw.T_unit][1])

        # parameters for hydro group
        self.hydro_group.set_attr(elements=[self.L, self.ks, self.D])

        is_set = True
        for e in self.hydro_group.elements:
            if not e.is_set:
                is_set = False

        if is_set:
            self.hydro_group.set_attr(is_set=True)
        elif self.hydro_group.is_set and nw.compwarn:
            msg = ('##### WARNING #####\n'
                   'All parameters of the component group have to be '
                   'specified! This component group uses the following '
                   'parameters: L, ks, D at ' + self.label + '. '
                   'Group will be set to False')
            print(msg)
            self.hydro_group.set_attr(is_set=False)
        else:
            self.hydro_group.set_attr(is_set=False)

        # parameters for kA group
        self.energy_group.set_attr(elements=[
                self.E, self.lkf_lin, self.lkf_quad, self.A, self.t_a])

        is_set = True
        for e in self.energy_group.elements:
            if not e.is_set:
                is_set = False

        if is_set:
            self.energy_group.set_attr(is_set=True)
        elif self.energy_group.is_set and nw.compwarn:
            msg = ('##### WARNING #####\n'
                   'All parameters of the component group have to be '
                   'specified! This component group uses the following '
                   'parameters: E, lkf_lin, lkf_quad, A, t_a at ' + self.label
                   + '. Group will be set to False')
            print(msg)
            self.energy_group.set_attr(is_set=False)
        else:
            self.energy_group.set_attr(is_set=False)

    def attr(self):
        return {'Q': dc_cp(), 'pr': dc_cp(), 'zeta': dc_cp(),
                'D': dc_cp(), 'L': dc_cp(), 'ks': dc_cp(),
                'E': dc_cp(), 'lkf_lin': dc_cp(), 'lkf_quad': dc_cp(),
                'A': dc_cp(), 't_a': dc_cp(),
                'SQ': dc_cp(),
                'hydro_group': dc_gcp(), 'energy_group': dc_gcp()}

    def inlets(self):
        return ['in1']

    def outlets(self):
        return ['out1']

    def default_design(self):
        return ['pr']

    def default_offdesign(self):
        return ['zeta']

    def component(self):
        return 'solar collector'

    def additional_equations(self):
        r"""
        additional equations for solar collectors

        - calculates collector heat flux from area independent absorption

        :param nw: network using this component object
        :type nw: tespy.networks.network
        :returns: vec_res (*list*) - residual value vector

        **optional equations**

        - :func:`tespy.components.components.solar_collector.energy_func`
        """
        vec_res = []

        if self.energy_group.is_set:
            vec_res += [self.energy_func()]

        return vec_res

    def additional_derivatives(self, nw):
        r"""
        calculate matrix of partial derivatives towards mass flow, pressure,
        enthalpy and fluid composition for the additional equations

        :param nw: network using this component object
        :type nw: tespy.networks.network
        :returns: mat_deriv (*list*) - matrix of partial derivatives
        """
        num_fl = len(nw.fluids)
        mat_deriv = []

        if self.energy_group.is_set:
            deriv = np.zeros((1, 2 + self.num_c_vars, num_fl + 3))
            deriv[0, 0, 0] = self.outl[0].h.val_SI - self.inl[0].h.val_SI
            for i in range(2):
                deriv[0, i, 1] = self.ddx_func(self.energy_func, 'p', i)
                deriv[0, i, 2] = self.ddx_func(self.energy_func, 'h', i)
            for var in self.energy_group.elements:
                if var.is_var:
                    deriv[0, 2 + var.var_pos, 0] = (
                            self.ddx_func(self.energy_func, self.vars[var], i))
            mat_deriv += deriv.tolist()

        return mat_deriv

    def energy_func(self):
        r"""
        equation for solar collector energy balance

        :param inlets: the components connections at the inlets
        :type inlets: list
        :param outlets: the components connections at the outlets
        :type outlets: list
        :returns: val (*float*) - residual value of equation

        .. math::
            T_m = \frac{T_{out} + T_{in}}{2}\\

            0 = \dot{m} \cdot \left( h_{out} - h_{in} \right) -
            A \cdot \left\{E - \left(T_m - T_{amb} \right) \cdot
            \left[ \alpha_1 + \alpha_2 \cdot A \cdot \left(\
            T_m - T_{amb}\right) \right] \right\}
        """

        i = self.inl[0].to_flow()
        o = self.outl[0].to_flow()

        T_m = (T_mix_ph(i) + T_mix_ph(o)) / 2

        return (i[0] * (o[2] - i[2]) - self.A.val * (self.E.val -
                (T_m - self.t_a.val_SI) *
                (self.lkf_lin.val + self.lkf_quad.val * self.A.val *
                 (T_m - self.t_a.val_SI))))

    def calc_parameters(self, nw, mode):

        if mode == 'post':
            self.SQ.val = self.inl[0].m.val_SI * (
                    s_mix_ph(self.outl[0].to_flow()) -
                    s_mix_ph(self.inl[0].to_flow()))

        if (mode == 'pre' and 'Q' in self.offdesign) or mode == 'post':
            self.Q.val = self.inl[0].m.val_SI * (self.outl[0].h.val_SI -
                                                 self.inl[0].h.val_SI)
        if (mode == 'pre' and 'pr' in self.offdesign) or mode == 'post':
            self.pr.val = self.outl[0].p.val_SI / self.inl[0].p.val_SI
        if (mode == 'pre' and 'zeta' in self.offdesign) or mode == 'post':
            self.zeta.val = ((self.inl[0].p.val_SI - self.outl[0].p.val_SI) *
                             math.pi ** 2 /
                             (8 * self.inl[0].m.val_SI ** 2 *
                             (v_mix_ph(self.inl[0].to_flow()) +
                              v_mix_ph(self.outl[0].to_flow())) / 2))

# %%


class heat_exchanger(component):
    r"""
    - all components of class heat exchanger are counter flow heat exchangers

    **available parameters**

    - Q: heat flux, :math:`[Q]=\text{W}`
    - kA: area independent heat transition coefficient,
      :math:`[kA]=\frac{\text{W}}{\text{K}}`
    - ttd_u: upper terminal temperature difference, :math:`[ttd_u]=\text{K}`
    - ttd_l: lower terminal temperature difference, :math:`[ttd_l]=\text{K}`
    - pr1: outlet to inlet pressure ratio at hot side, :math:`[pr1]=1`
    - pr2: outlet to inlet pressure ratio at cold side, :math:`[pr2]=1`
    - zeta1: geometry independent friction coefficient hot side
      :math:`[\zeta1]=\frac{\text{Pa}}{\text{m}^4}`, also see
      :func:`tespy.components.components.component.zeta_func`
    - zeta2: geometry independent friction coefficient cold side
      :math:`[\zeta2]=\frac{\text{Pa}}{\text{m}^4}`, also see
      :func:`tespy.components.components.heat_exchanger.zeta2_func`

    **equations**

    see :func:`tespy.components.components.heat_exchager.equations`

    **default design parameters**

    - pr1, pr2, ttd_u, ttd_l

    **default offdesign parameters**

    - zeta1, zeta2, kA (using kA_char1/kA_char2, method: HE_HOT/HE_COLD,
      param: m/m)

    **inlets and outlets**

    - in1, in2 (index 1: hot side, index 2: cold side)
    - out1, out2 (index 1: hot side, index 2: cold side)

    .. image:: _images/heat_exchanger.svg
       :scale: 100 %
       :alt: alternative text
       :align: center

    **Improvements**

    - add the partial derivatives for specified logarithmic temperature
      difference
    - add direct current heat exchangers
    """

    def comp_init(self, nw):

        component.comp_init(self, nw)

        if self.kA_char1.func is None:
            method = self.kA_char1.method
            x = self.kA_char1.x
            y = self.kA_char1.y
            self.kA_char1.func = cmp_char.heat_ex(method=method, x=x, y=y)

        if self.kA_char2.func is None:
            method = self.kA_char2.method
            x = self.kA_char2.x
            y = self.kA_char2.y
            self.kA_char2.func = cmp_char.heat_ex(method=method, x=x, y=y)

    def attr(self):
        # derivatives for logarithmic temperature difference not implemented
        return {'Q': dc_cp(), 'kA': dc_cp(), 'td_log': dc_cp(),
                'kA_char1': dc_cc(method='HE_HOT', param='m'),
                'kA_char2': dc_cc(method='HE_COLD', param='m'),
                'ttd_u': dc_cp(), 'ttd_l': dc_cp(),
                'pr1': dc_cp(), 'pr2': dc_cp(),
                'zeta1': dc_cp(), 'zeta2': dc_cp(),
                'SQ1': dc_cp(), 'SQ2': dc_cp(), 'Sirr': dc_cp()}

    def inlets(self):
        return ['in1', 'in2']

    def outlets(self):
        return ['out1', 'out2']

    def default_design(self):
        return ['ttd_u', 'ttd_l', 'pr1', 'pr2']

    def default_offdesign(self):
        return ['kA', 'zeta1', 'zeta2']

    def component(self):
        return 'heat_exchanger'

    def equations(self):
        r"""
        returns vector vec_res with result of equations for this component

        :param nw: network using this component object
        :type nw: tespy.networks.network
        :returns: vec_res (*list*) - vector of residual values

        **mandatory equations**

        - :func:`tespy.components.components.component.fluid_res`
        - :func:`tespy.components.components.component.mass_flow_res`

        .. math::

            0 = \dot{m}_{1,in} \cdot \left(h_{1,out} - h_{1,in} \right) +
            \dot{m}_{2,in} \cdot \left(h_{2,out} - h_{2,in} \right)

        **optional equations**

        .. math::

            0 = \dot{m}_{in} \cdot \left(h_{out} - h_{in} \right) - \dot{Q}

        - :func:`tespy.components.components.component.kA_func`
        - :func:`tespy.components.components.component.ttd_u_func`
        - :func:`tespy.components.components.component.ttd_l_func`

        .. math::

            0 = p_{1,in} \cdot pr1 - p_{1,out}\\
            0 = p_{2,in} \cdot pr2 - p_{2,out}

        - :func:`tespy.components.components.component.zeta_func`
        - :func:`tespy.components.components.component.zeta2_func`

        **additional equations**

        - :func:`tespy.components.components.heat_exchanger.additional_equations`
        - :func:`tespy.components.components.condenser.additional_equations`
        - :func:`tespy.components.components.desuperheater.additional_equations`

        """
        vec_res = []

        vec_res += self.fluid_res()
        vec_res += self.mass_flow_res()

        vec_res += [self.inl[0].m.val_SI * (self.outl[0].h.val_SI -
                                            self.inl[0].h.val_SI) +
                    self.inl[1].m.val_SI * (self.outl[1].h.val_SI -
                                            self.inl[1].h.val_SI)]

        if self.Q.is_set:
            vec_res += [self.inl[0].m.val_SI *
                        (self.outl[0].h.val_SI - self.inl[0].h.val_SI) -
                        self.Q.val]

        if self.kA.is_set:
            vec_res += [self.kA_func()]

        # derivatives for logarithmic temperature difference not implemented
#        if self.td_log_set:
#            vec_res += [self.td_log_func()]

        if self.ttd_u.is_set:
            vec_res += [self.ttd_u_func()]

        if self.ttd_l.is_set:
            vec_res += [self.ttd_l_func()]

        if self.pr1.is_set:
            vec_res += [self.pr1.val * self.inl[0].p.val_SI -
                        self.outl[0].p.val_SI]

        if self.pr2.is_set:
            vec_res += [self.pr2.val * self.inl[1].p.val_SI -
                        self.outl[1].p.val_SI]

        if self.zeta1.is_set:
            vec_res += [self.zeta_func()]

        if self.zeta2.is_set:
            vec_res += [self.zeta2_func()]

        vec_res += self.additional_equations()

        return vec_res

    def additional_equations(self):
        """
        returns vector vec_res with result of additional equations for this
        component

        :param nw: network using this component object
        :type nw: tespy.networks.network
        :returns: vec_res (*list*) - vector of residual values
        """
        return []

    def derivatives(self, nw):
        r"""
        calculate matrix of partial derivatives towards mass flow, pressure,
        enthalpy and fluid composition

        :param nw: network using this component object
        :type nw: tespy.networks.network
        :returns: mat_deriv (*numpy array*) - matrix of partial derivatives
        """

        num_fl = len(nw.fluids)
        mat_deriv = []

        mat_deriv += self.fluid_deriv()
        mat_deriv += self.mass_flow_deriv()

        q_deriv = np.zeros((1, 4, num_fl + 3))
        for k in range(2):
            q_deriv[0, k, 0] = self.outl[k].h.val_SI - self.inl[k].h.val_SI

            q_deriv[0, k, 2] = -self.inl[k].m.val_SI
        q_deriv[0, 2, 2] = self.inl[0].m.val_SI
        q_deriv[0, 3, 2] = self.inl[1].m.val_SI
        mat_deriv += q_deriv.tolist()

        if self.Q.is_set:
            Q_deriv = np.zeros((1, 4, num_fl + 3))
            Q_deriv[0, 0, 0] = self.outl[0].h.val_SI - self.inl[0].h.val_SI
            Q_deriv[0, 0, 2] = -self.inl[0].m.val_SI
            Q_deriv[0, 2, 2] = self.inl[0].m.val_SI
            mat_deriv += Q_deriv.tolist()

        if self.kA.is_set:
            kA_deriv = np.zeros((1, 4, num_fl + 3))
            kA_deriv[0, 0, 0] = self.ddx_func(self.kA_func, 'm', 0)
            kA_deriv[0, 1, 0] = self.ddx_func(self.kA_func, 'm', 1)
            for i in range(4):
                kA_deriv[0, i, 1] = (
                    self.ddx_func(self.kA_func, 'p', i))
                kA_deriv[0, i, 2] = (
                    self.ddx_func(self.kA_func, 'h', i))
            mat_deriv += kA_deriv.tolist()

        # derivatives for logarithmic temperature difference not implemented
#        if self.td_log_set:
#            mat_deriv += [[[0,
#                       self.ddx_func(i1, i2, o1, o2, self.td_log_func, 'p11'),
#                       self.ddx_func(i1, i2, o1, o2, self.td_log_func, 'h11')] + z,
#                      [0,
#                       self.ddx_func(i1, i2, o1, o2, self.td_log_func, 'p12'),
#                       self.ddx_func(i1, i2, o1, o2, self.td_log_func, 'h12')] + z,
#                      [0,
#                       self.ddx_func(i1, i2, o1, o2, self.td_log_func, 'p21'),
#                       self.ddx_func(i1, i2, o1, o2, self.td_log_func, 'h21') + i1[0]] + z,
#                      [0,
#                       self.ddx_func(i1, i2, o1, o2, self.td_log_func, 'p22'),
#                       self.ddx_func(i1, i2, o1, o2, self.td_log_func, 'h22')] + z]]

        if self.ttd_u.is_set:
            mat_deriv += self.ttd_u_deriv()

        if self.ttd_l.is_set:
            mat_deriv += self.ttd_l_deriv()

        if self.pr1.is_set:
            pr1_deriv = np.zeros((1, 4, num_fl + 3))
            pr1_deriv[0, 0, 1] = self.pr1.val
            pr1_deriv[0, 2, 1] = -1
            mat_deriv += pr1_deriv.tolist()

        if self.pr2.is_set:
            pr2_deriv = np.zeros((1, 4, num_fl + 3))
            pr2_deriv[0, 1, 1] = self.pr2.val
            pr2_deriv[0, 3, 1] = -1
            mat_deriv += pr2_deriv.tolist()

        if self.zeta1.is_set:
            zeta1_deriv = np.zeros((1, 4, num_fl + 3))
            for i in range(2):
                if i == 0:
                    zeta1_deriv[0, i * 2, 0] = (
                        self.ddx_func(self.zeta_func, 'm', i * 2))
                zeta1_deriv[0, i * 2, 1] = (
                    self.ddx_func(self.zeta_func, 'p', i * 2))
                zeta1_deriv[0, i * 2, 2] = (
                    self.ddx_func(self.zeta_func, 'h', i * 2))
            mat_deriv += zeta1_deriv.tolist()

        if self.zeta2.is_set:
            zeta2_deriv = np.zeros((1, 4, num_fl + 3))
            for i in range(2):
                if i == 0:
                    zeta2_deriv[0, i * 2 + 1, 0] = (
                        self.ddx_func(self.zeta2_func, 'm', i * 2 + 1))
                zeta2_deriv[0, i * 2 + 1, 1] = (
                    self.ddx_func(self.zeta2_func, 'p', i * 2 + 1))
                zeta2_deriv[0, i * 2 + 1, 2] = (
                    self.ddx_func(self.zeta2_func, 'h', i * 2 + 1))
            mat_deriv += zeta2_deriv.tolist()

        mat_deriv += self.additional_derivatives(nw)

        return np.asarray(mat_deriv)

    def additional_derivatives(self, nw):
        r"""
        calculate matrix of partial derivatives towards mass flow, pressure,
        enthalpy and fluid composition for additional equations

        :param nw: network using this component object
        :type nw: tespy.networks.network
        :returns: mat_deriv (*list*) - matrix of partial derivatives
        """
        return []

    def zeta2_func(self):
        r"""
        calculates pressure drop from zeta2

        :returns: residual value for the pressure drop

        .. math::

            \zeta_2 = \frac{\Delta p_2 \cdot v_2 \cdot 2}{c_2^2}\\
            c_2 = \frac{\dot{m}_2 \cdot v_2}{A_2}

        As the cross sectional area A will not change from design to offdesign
        calculation, it is possible to handle this the following way:

        .. math::
            0 = \zeta_2 - \frac{(p_{2,in} - p_{2,out}) \cdot \pi^2}{8 \cdot
            \dot{m}_{2,in}^2 \cdot \frac{v_{2,in} + v_{2,out}}{2}}
        """
        i = self.inl[1].to_flow()
        o = self.outl[1].to_flow()
        return (self.zeta2.val - (i[1] - o[1]) * math.pi ** 2 /
                (8 * i[0] ** 2 * (v_mix_ph(i) + v_mix_ph(o)) / 2))

    def kA_func(self):
        r"""
        equation for heat flux from conditions on both sides of heat exchanger

        - calculate temperatures at inlets and outlets
        - perform convergence correction, if temperature levels do not
          match logic:

              * :math:`T_{1,in} > T_{2,out}`?
              * :math:`T_{1,out} < T_{2,in}`?

        :returns: val (*float*) - residual value of equation

        .. math::

            0 = \dot{m}_{1,in} \cdot \left( h_{1,out} - h_{1,in}\right) +
            kA \cdot f_{kA} \cdot \frac{T_{1,out} -
            T_{2,in} - T_{1,in} + T_{2,out}}
            {\ln{\frac{T_{1,out} - T_{2,in}}{T_{1,in} - T_{2,out}}}}

            f_{kA} = f_1\left(\frac{m_1}{m_{1,ref}}\right) \cdot
            f_2\left(\frac{m_2}{m_{2,ref}}\right)

        for f\ :subscript:`1` \ and f\ :subscript:`2` \ see class
        :func:`tespy.component.characteristics.heat_ex`
        """

        i1 = self.inl[0].to_flow()
        i2 = self.inl[1].to_flow()
        o1 = self.outl[0].to_flow()
        o2 = self.outl[1].to_flow()

        T_i1 = T_mix_ph(i1)
        T_i2 = T_mix_ph(i2)
        T_o1 = T_mix_ph(o1)
        T_o2 = T_mix_ph(o2)

        if T_i1 <= T_o2 and not self.inl[0].T.val_set:
            T_i1 = T_o2 + 2
        if T_i1 <= T_o2 and not self.outl[1].T.val_set:
            T_o2 = T_i1 - 1
        if T_i1 <= T_o2 and self.inl[0].T.val_set and self.outl[1].T.val_set:
            msg = ('Infeasibility at ' + str(self.label) + ': Upper '
                   'temperature difference is negative!')
            raise MyComponentError(msg)

        if T_o1 <= T_i2 and not self.outl[0].T.val_set:
            T_o1 = T_i2 + 1
        if T_o1 <= T_i2 and not self.inl[1].T.val_set:
            T_i2 = T_o1 - 1
        if T_o1 <= T_i2 and self.inl[1].T.val_set and self.outl[0].T.val_set:
            msg = ('Infeasibility at ' + str(self.label) + ': Lower '
                   'temperature difference is negative!')
            raise MyComponentError(msg)

        if self.kA_char1.param == 'm':
            expr = i1[0] / self.i10[0]
        else:
            expr = 1

        if expr > self.kA_char1.func.x[-1]:
            expr = self.kA_char1.func.x[-1]
        if expr < self.kA_char1.func.x[0]:
            expr = self.kA_char1.func.x[0]

        fkA1 = self.kA_char1.func.f_x(expr)

        if self.kA_char2.param == 'm':
            expr = i2[0] / self.i20[0]
        else:
            expr = 1

        if expr > self.kA_char2.func.x[-1]:
            expr = self.kA_char2.func.x[-1]
        if expr < self.kA_char2.func.x[0]:
            expr = self.kA_char2.func.x[0]

        fkA2 = self.kA_char2.func.f_x(expr)

        return (i1[0] * (o1[2] - i1[2]) + self.kA.val * fkA1 * fkA2 *
                (T_o1 - T_i2 - T_i1 + T_o2) /
                math.log((T_o1 - T_i2) / (T_i1 - T_o2)))

#    def td_log_func(self):
#        r"""
#        equation for logarithmic temperature difference
#
#        - calculate temperatures at inlets and outlets
#        - perform convergence correction, if temperature levels do not
#          match logic:
#
#              * :math:`T_{1,in} > T_{2,out}`?
#              * :math:`T_{1,out} < T_{2,in}`?
#
#        :returns: val (*float*) - residual value of equation
#
#        .. math::
#
#            0 = td_{log} \cdot
#            \frac{\ln{\frac{T_{1,out} - T_{2,in}}{T_{1,in} - T_{2,out}}}}
#            {T_{1,out} - T_{2,in} - T_{1,in} + T_{2,out}}
#        """
#
#        i1 = self.inl[0].to_flow()
#        i2 = self.inl[1].to_flow()
#        o1 = self.outl[0].to_flow()
#        o2 = self.outl[1].to_flow()
#
#        T_i1 = T_mix_ph(i1)
#        T_i2 = T_mix_ph(i2)
#        T_o1 = T_mix_ph(o1)
#        T_o2 = T_mix_ph(o2)
#
#        if T_i1 <= T_o2 and not self.inl[0].T.val_set:
#            T_i1 = T_o2 + 1
#        if T_i1 <= T_o2 and not self.outl[1].T.val_set:
#            T_o2 = T_i1 - 1
#        if T_i1 <= T_o2 and self.inl[0].T.val_set and self.outl[1].T.val_set:
#            msg = ('Infeasibility at ' + str(self.label) + ': Upper '
#                   'temperature difference is negative!')
#            raise MyComponentError(msg)
#
#        if T_o1 <= T_i2 and not self.outl[0].T.val_set:
#            T_o1 = T_i2 + 1
#        if T_o1 <= T_i2 and not self.inl[1].T.val_set:
#            T_i2 = T_o1 - 1
#        if T_o1 <= T_i2 and self.inl[1].T.val_set and self.outl[0].T.val_set:
#            msg = ('Infeasibility at ' + str(self.label) + ': Lower '
#                   'temperature difference is negative!')
#            raise MyComponentError(msg)
#
#        return (self.td_log.val *
#                math.log((T_o1 - T_i2) / (T_i1 - T_o2)) -
#                T_o1 + T_i2 + T_i1 - T_o2)

    def ttd_u_func(self):
        r"""
        equation for upper terminal temperature difference

        :returns: val (*float*) - residual value of equation

        .. math::

            0 = ttd_{u} - T_{1,in} + T_{2,out}
        """
        i1 = self.inl[0].to_flow()
        o2 = self.outl[1].to_flow()
        return self.ttd_u.val - T_mix_ph(i1) + T_mix_ph(o2)

    def ttd_l_func(self):
        r"""
        equation for lower terminal temperature difference

        :returns: val (*float*) - residual value of equation

        .. math::

            0 = ttd_{l} - T_{1,out} + T_{2,in}
        """
        i2 = self.inl[1].to_flow()
        o1 = self.outl[0].to_flow()
        return self.ttd_l.val - T_mix_ph(o1) + T_mix_ph(i2)

    def ttd_u_deriv(self):
        r"""
        calculate matrix of partial derivatives towards pressure and
        enthalpy for upper terminal temperature equation

        :returns: mat_deriv (*list*) - matrix of partial derivatives
        """
        deriv = np.zeros((1, 4, len(self.inl[0].fluid.val) + 3))
        for i in range(2):
            deriv[0, i * 3, 1] = (
                self.ddx_func(self.ttd_u_func, 'p', i * 3))
            deriv[0, i * 3, 2] = (
                self.ddx_func(self.ttd_u_func, 'h', i * 3))
        return deriv.tolist()

    def ttd_l_deriv(self):
        r"""
        calculate matrix of partial derivatives towards pressure and
        enthalpy for lower terminal temperature equation

        :returns: mat_deriv (*list*) - matrix of partial derivatives
        """
        deriv = np.zeros((1, 4, len(self.inl[0].fluid.val) + 3))
        for i in range(2):
            deriv[0, i + 1, 1] = (
                self.ddx_func(self.ttd_l_func, 'p', i + 1))
            deriv[0, i + 1, 2] = (
                self.ddx_func(self.ttd_l_func, 'h', i + 1))
        return deriv.tolist()

    def bus_func(self):
        r"""
        function for use on busses

        :returns: val (*float*) - residual value of equation

        .. math::

            val = \dot{m}_{1,in} \cdot \left( h_{1,out} - h_{1,in}
            \right)
        """
        i = self.inl[0].to_flow()
        o = self.outl[0].to_flow()
        return i[0] * (o[2] - i[2])

    def bus_deriv(self):
        r"""
        calculate matrix of partial derivatives towards mass flow and
        enthalpy for bus function

        :returns: mat_deriv (*list*) - matrix of partial derivatives
        """
        i = self.inl[0].to_flow()
        o = self.outl[0].to_flow()
        deriv = np.zeros((1, 4, len(self.inl[0].fluid.val) + 3))
        for i in range(2):
            deriv[0, 0, 0] = o[2] - i[2]
            deriv[0, 0, 2] = - i[0]
            deriv[0, 2, 2] = i[0]
        return deriv

    def convergence_check(self, nw):
        r"""
        prevent bad values for fluid properties in calculation

        - :math:`h_{1,in} > h_{1,out}`?
        - :math:`h_{2,in} < h_{2,out}`?

        :param nw: network using this component object
        :type nw: tespy.networks.network
        :returns: no return value
        """

        i, o = self.inl, self.outl

        if i[0].h.val_SI < o[0].h.val_SI and not o[0].h.val_set:
            o[0].h.val_SI = i[0].h.val_SI / 2
        if i[1].h.val_SI > o[1].h.val_SI and not i[1].h.val_set:
            i[1].h.val_SI = o[1].h.val_SI / 2

        if self.ttd_l.is_set:
            h_min_o1 = h_mix_pT(o[0].to_flow(), nw.T_range_SI[0])
            h_min_i2 = h_mix_pT(i[1].to_flow(), nw.T_range_SI[0])
            if not o[0].h.val_set and o[0].h.val_SI < h_min_o1 * 2:
                o[0].h.val_SI = h_min_o1 * 2
            if not i[1].h.val_set and i[1].h.val_SI < h_min_i2:
                i[1].h.val_SI = h_min_i2 * 1.1

        if self.ttd_u.is_set:
            h_min_i1 = h_mix_pT(i[0].to_flow(), nw.T_range_SI[0])
            h_min_o2 = h_mix_pT(o[1].to_flow(), nw.T_range_SI[0])
            if not i[0].h.val_set and i[0].h.val_SI < h_min_i1 * 2:
                i[0].h.val_SI = h_min_i1 * 2
            if not o[1].h.val_set and o[1].h.val_SI < h_min_o2:
                o[1].h.val_SI = h_min_o2 * 1.1

    def initialise_source(self, c, key):
        r"""
        returns a starting value for fluid properties at components outlets

        - set starting temperatures in a way, that they match required logic

              * :math:`T_{1,in} > T_{2,out}`?
              * :math:`T_{1,out} < T_{2,in}`?

        :param c: connection to apply initialisation
        :type c: tespy.connections.connection
        :param key: property
        :type key: str
        :returns: - p (*float*) - starting value for pressure at components
                    outlets, :math:`val = 5 \cdot 10^6 \; \text{Pa}`
                  - h (*float*) - starting value for enthalpy at components
                    outlets,

                      - outlet 1:
                        :math:`h = h(p,\;T=473.15 \text{K})`

                      - outlet 2:
                        :math:`h = h(p,\;T=523.15 \text{K})`
        """
        if key == 'p':
            return 50e5
        elif key == 'h':
            flow = [c.m.val0, c.p.val_SI, c.h.val_SI, c.fluid.val]
            if c.s_id == 'out1':
                T = 200 + 273.15
                return h_mix_pT(flow, T)
            else:
                T = 250 + 273.15
                return h_mix_pT(flow, T)
        else:
            return 0

    def initialise_target(self, c, key):
        r"""
        returns a starting value for fluid properties at components inlets

        :param c: connection to apply initialisation
        :type c: tespy.connections.connection
        :param key: property
        :type key: str
        :returns: - val (*float*) - starting value for pressure at components
                    inlets, :math:`val = 5 \cdot 10^6 \; \text{Pa}`
                  - h (*float*) - starting value for enthalpy at components
                    inlets,

                      - inlet 1:
                        :math:`h = h(p,\;T=573.15 \text{K})`

                      - inlet 2:
                        :math:`h = h(p,\;T=493.15 \text{K})`
        """
        if key == 'p':
            return 50e5
        elif key == 'h':
            flow = [c.m.val0, c.p.val_SI, c.h.val_SI, c.fluid.val]
            if c.t_id == 'in1':
                T = 300 + 273.15
                return h_mix_pT(flow, T)
            else:
                T = 220 + 273.15
                return h_mix_pT(flow, T)
        else:
            return 0

    def calc_parameters(self, nw, mode):

        i1 = self.inl[0].to_flow()
        i2 = self.inl[1].to_flow()
        o1 = self.outl[0].to_flow()
        o2 = self.outl[1].to_flow()

        if mode == 'pre':

            self.i10 = i1
            self.i20 = i2
            self.o10 = o1
            self.o20 = o2
            self.i10[3] = self.i10[3].copy()
            self.i20[3] = self.i20[3].copy()
            self.o10[3] = self.o10[3].copy()
            self.o20[3] = self.o20[3].copy()

        T_i2 = T_mix_ph(i2)
        T_o1 = T_mix_ph(o1)

        if isinstance(self, condenser):
            T_i1 = T_mix_ph([i1[0], i1[1], h_mix_pQ(i1, 1), i1[3]])
        else:
            T_i1 = T_mix_ph(i1)
        T_o2 = T_mix_ph(o2)
        if (mode == 'pre' and 'ttd_u' in self.offdesign) or mode == 'post':
            self.ttd_u.val = T_i1 - T_o2
        if (mode == 'pre' and 'ttd_l' in self.offdesign) or mode == 'post':
            self.ttd_l.val = T_o1 - T_i2

        if self.ttd_u.val < 0 or self.ttd_l.val < 0:
            if nw.comperr:
                msg = ('##### ERROR #####\n'
                       'Invalid value for terminal temperature difference '
                       'at component ' + self.label + '.\n'
                       'ttd_u = ' + str(self.ttd_u.val) + ' '
                       'ttd_l = ' + str(self.ttd_l.val))
                print(msg)
            nw.errors += [self]

        if (mode == 'pre' and 'Q' in self.offdesign) or mode == 'post':
            self.Q.val = self.inl[0].m.val_SI * (self.outl[0].h.val_SI -
                                                 self.inl[0].h.val_SI)

        if (mode == 'pre' and 'kA' in self.offdesign) or mode == 'post':
            if T_i1 <= T_o2 or T_o1 <= T_i2:
                self.td_log.val = np.nan
                self.kA.val = np.nan
            else:
                self.td_log.val = ((T_o1 - T_i2 - T_i1 + T_o2) /
                                   math.log((T_o1 - T_i2) / (T_i1 - T_o2)))
                self.kA.val = -(self.inl[0].m.val_SI * (
                                self.outl[0].h.val_SI - self.inl[0].h.val_SI) /
                                self.td_log.val)

        if (mode == 'pre' and 'pr1' in self.offdesign) or mode == 'post':
            self.pr1.val = self.outl[0].p.val_SI / self.inl[0].p.val_SI
        if (mode == 'pre' and 'pr2' in self.offdesign) or mode == 'post':
            self.pr2.val = self.outl[1].p.val_SI / self.inl[1].p.val_SI
        if (mode == 'pre' and 'zeta1' in self.offdesign) or mode == 'post':
            self.zeta1.val = ((self.inl[0].p.val_SI - self.outl[0].p.val_SI) *
                              math.pi ** 2 /
                              (8 * self.inl[0].m.val_SI ** 2 *
                              (v_mix_ph(i1) + v_mix_ph(o1)) / 2))
        if (mode == 'pre' and 'zeta2' in self.offdesign) or mode == 'post':
            self.zeta2.val = ((self.inl[1].p.val_SI - self.outl[1].p.val_SI) *
                              math.pi ** 2 /
                              (8 * self.inl[1].m.val_SI ** 2 *
                              (v_mix_ph(i2) + v_mix_ph(o2)) / 2))

        if mode == 'post':
            self.SQ1.val = self.inl[0].m.val_SI * (s_mix_ph(o1) - s_mix_ph(i1))
            self.SQ2.val = self.inl[1].m.val_SI * (s_mix_ph(o2) - s_mix_ph(i2))
            self.Sirr.val = self.SQ1.val + self.SQ2.val

        # improve this part (for heat exchangers only atm)
        if self.kA.is_set:
            expr = self.inl[0].m.val_SI / self.i10[0]
            minval = self.kA_char1.func.x[0]
            maxval = self.kA_char1.func.x[-1]
            if expr > maxval or expr < minval:
                if nw.compwarn:
                    msg = ('##### WARNING #####\n'
                           'Expression for characteristics out of bounds [' +
                           str(minval) + ', ' + str(maxval) + '], '
                           ' value is ' + str(expr) + ' at ' +
                           self.label + '.')
                    print(msg)
                nw.errors += [self]

            expr = self.inl[1].m.val_SI / self.i20[0]
            minval = self.kA_char2.func.x[0]
            maxval = self.kA_char2.func.x[-1]
            if expr > maxval or expr < minval:
                if nw.compwarn:
                    msg = ('##### WARNING #####\n'
                           'Expression for characteristics out of bounds [' +
                           str(minval) + ', ' + str(maxval) + '], '
                           ' value is ' + str(expr) + ' at ' +
                           self.label + '.')
                    print(msg)
                nw.errors += [self]

# %%


class condenser(heat_exchanger):
    r"""

    - has additional equation for enthalpy at hot side outlet
    - pressure drop via zeta at hot side is not an offdesign parameter
    - has different calculation method for given heat transition coefficient
      and upper terminal temperature difference compared to parent class

    **available parameters**

    - Q: heat flux, :math:`[Q]=\text{W}`
    - kA: area independent heat transition coefficient,
      :math:`[kA]=\frac{\text{W}}{\text{K}}`
    - ttd_u: upper terminal temperature difference, :math:`[ttd_u]=\text{K}`
    - ttd_l: lower terminal temperature difference, :math:`[ttd_l]=\text{K}`
    - pr1: outlet to inlet pressure ratio at hot side, :math:`[pr1]=1`
    - pr2: outlet to inlet pressure ratio at cold side, :math:`[pr2]=1`
    - zeta1: geometry independent friction coefficient hot side
      :math:`[\zeta1]=\frac{\text{Pa}}{\text{m}^4}`, also see
      :func:`tespy.components.components.component.zeta_func`
    - zeta2: geometry independent friction coefficient cold side
      :math:`[\zeta2]=\frac{\text{Pa}}{\text{m}^4}`, also see
      :func:`tespy.components.components.heat_exchanger.zeta2_func`

    **equations**

    see :func:`tespy.components.components.heat_exchager.equations`

    **default design parameters**

    - pr2, ttd_u, ttd_l

    **default offdesign parameters**

    - zeta2, kA (using kA_char1/kA_char2, method: COND_HOT/COND_COLD,
      param: m/m)

    **inlets and outlets**

    - in1, in2 (index 1: hot side, index 2: cold side)
    - out1, out2 (index 1: hot side, index 2: cold side)

    .. image:: _images/condenser.svg
       :scale: 100 %
       :alt: alternative text
       :align: center

    **Improvements**

    - see parent class
    """

    def component(self):
        return 'condenser'

    def attr(self):
        return {'Q': dc_cp(), 'kA': dc_cp(), 'td_log': dc_cp(),
                'kA_char1': dc_cc(method='COND_HOT', param='m'),
                'kA_char2': dc_cc(method='COND_COLD', param='m'),
                'ttd_u': dc_cp(), 'ttd_l': dc_cp(),
                'pr1': dc_cp(), 'pr2': dc_cp(),
                'zeta1': dc_cp(), 'zeta2': dc_cp(),
                'SQ1': dc_cp(), 'SQ2': dc_cp(), 'Sirr': dc_cp()}

    def default_design(self):
        return [n for n in heat_exchanger.default_design(self) if n != 'pr1']

    def default_offdesign(self):
        return [n for n in heat_exchanger.default_offdesign(self) if
                n != 'zeta1']

    def additional_equations(self):
        r"""
        returns vector vec_res with result of additional equations for this
        component

        :param nw: network using this component object
        :type nw: tespy.networks.network
        :returns: vec_res (*list*) - vector of residual values

        **mandatory equations**

        .. math::

            0 = h_{1,out} - h\left(p, x=0 \right)\\
            x: \text{vapour mass fraction}
        """
        vec_res = []
        outl = self.outl

        o1 = outl[0].to_flow()
        vec_res += [o1[2] - h_mix_pQ(o1, 0)]

        return vec_res

    def additional_derivatives(self, nw):
        r"""
        calculate matrix of partial derivatives towards mass flow, pressure,
        enthalpy and fluid composition for additional equations

        :param nw: network using this component object
        :type nw: tespy.networks.network
        :returns: mat_deriv (*list*) - matrix of partial derivatives
        """

        num_fl = len(nw.fluids)
        mat_deriv = []

        o1 = self.outl[0].to_flow()
        x_deriv = np.zeros((1, 4, num_fl + 3))
        x_deriv[0, 2, 1] = -dh_mix_dpQ(o1, 0)
        x_deriv[0, 2, 2] = 1
        mat_deriv += x_deriv.tolist()

        return mat_deriv

    def kA_func(self):
        r"""
        equation for heat flux from conditions on both sides of heat exchanger

        - calculate temperatures at inlets and outlets
        - perform convergence correction, if temperature levels do not
          match logic:

              * :math:`T_{1,in} > T_{2,out}`?
              * :math:`T_{1,out} < T_{2,in}`?

        - kA refers to boiling temperature at hot side inlet

        :returns: val (*float*) - residual value of equation

        .. math::

            0 = ttd_{u} - T_s \left(p_{1,in}\right) + T_{2,out}

        .. math::

            0 = \dot{m}_{1,in} \cdot \left( h_{1,out} - h_{1,in}\right) +
            kA \cdot f_{kA} \cdot \frac{T_{1,out} -
            T_{2,in} - T_s \left(p_{1,in}\right) +
            T_{2,out}}
            {\ln{\frac{T_{1,out} - T_{2,in}}
            {T_s \left(p_{1,in}\right) - T_{2,out}}}}

            f_{kA} = f_1\left(\frac{m_1}{m_{1,ref}}\right) \cdot
            f_2\left(\frac{m_2}{m_{2,ref}}\right)

        for f\ :subscript:`1` \ and f\ :subscript:`2` \ see class
        :func:`tespy.component.characteristics.heat_ex`
        """

        i1 = self.inl[0].to_flow()
        i2 = self.inl[1].to_flow()
        o1 = self.outl[0].to_flow()
        o2 = self.outl[1].to_flow()

        T_i1 = T_mix_ph([i1[0], i1[1], h_mix_pQ(i1, 1), i1[3]])
        T_i2 = T_mix_ph(i2)
        T_o1 = T_mix_ph(o1)
        T_o2 = T_mix_ph(o2)

        if T_i1 <= T_o2 and not self.inl[0].T.val_set:
            T_i1 = T_o2 + 0.5
        if T_i1 <= T_o2 and not self.outl[1].T.val_set:
            T_o2 = T_i1 - 0.5

        if T_o1 <= T_i2 and not self.outl[0].T.val_set:
            T_o1 = T_i2 + 1
        if T_o1 <= T_i2 and not self.inl[1].T.val_set:
            T_i2 = T_o1 - 1

        if self.kA_char1.param == 'm':
            expr = i1[0] / self.i10[0]
        else:
            expr = 1

        if expr > self.kA_char1.func.x[-1]:
            expr = self.kA_char1.func.x[-1]
        if expr < self.kA_char1.func.x[0]:
            expr = self.kA_char1.func.x[0]

        fkA1 = self.kA_char1.func.f_x(expr)

        if self.kA_char2.param == 'm':
            expr = i2[0] / self.i20[0]
        else:
            expr = 1

        if expr > self.kA_char2.func.x[-1]:
            expr = self.kA_char2.func.x[-1]
        if expr < self.kA_char2.func.x[0]:
            expr = self.kA_char2.func.x[0]

        fkA2 = self.kA_char2.func.f_x(expr)

        return (i1[0] * (o1[2] - i1[2]) + self.kA.val * fkA1 * fkA2 *
                (T_o1 - T_i2 - T_i1 + T_o2) /
                math.log((T_o1 - T_i2) / (T_i1 - T_o2)))

    # function for logarithmic temperature difference not implemented
#    def td_log_func(self):
#
#        T_i1 = T_mix_ph([i1[0], i1[1], h_mix_pQ(i1, 1), i1[3]])
#        T_i2 = T_mix_ph(i2)
#        T_o1 = T_mix_ph(o1)
#        T_o2 = T_mix_ph(o2)
#
#        io2 = 0
#        while T_i1 <= T_o2:
#            try:
#                T_o2 = T_mix_ph([o2[0], o2[1], o2[2] - io2 * 10000, o2[3]])
#                io2 += 1
#            except:
#                None
#
#        i = 0
#        while T_o1 <= T_i2:
#            i += 1
#            T_o1 = T_mix_ph([o1[0], o1[1], o1[2] + i * 10000, o1[3]])
#
#        return (self.td_log *
#                math.log((T_o1 - T_i2) / (T_i1 - T_o2)) -
#                T_o1 + T_i2 + T_i1 - T_o2)

    def ttd_u_func(self):
        r"""
        equation for upper terminal temperature difference

        - ttd_u refers to boiling temperature at hot side inlet

        :returns: val (*float*) - residual value of equation

        .. math::

            0 = ttd_{u} - T_s \left(p_{1,in}\right) + T_{2,out}
        """
        i1 = self.inl[0].to_flow()
        o2 = self.outl[1].to_flow()
        return (self.ttd_u.val -
                T_mix_ph([i1[0], i1[1], h_mix_pQ(i1, 1), i1[3]]) +
                T_mix_ph(o2))

# %%


class desuperheater(heat_exchanger):
    r"""

    - has additional equation for enthalpy at hot side outlet

    **available parameters**

    - Q: heat flux, :math:`[Q]=\text{W}`
    - kA: area independent heat transition coefficient,
      :math:`[kA]=\frac{\text{W}}{\text{K}}`
    - ttd_u: upper terminal temperature difference, :math:`[ttd_u]=\text{K}`
    - ttd_l: lower terminal temperature difference, :math:`[ttd_l]=\text{K}`
    - pr1: outlet to inlet pressure ratio at hot side, :math:`[pr1]=1`
    - pr2: outlet to inlet pressure ratio at cold side, :math:`[pr2]=1`
    - zeta1: geometry independent friction coefficient hot side
      :math:`[\zeta1]=\frac{\text{Pa}}{\text{m}^4}`, also see
      :func:`tespy.components.components.component.zeta_func`
    - zeta2: geometry independent friction coefficient cold side
      :math:`[\zeta2]=\frac{\text{Pa}}{\text{m}^4}`, also see
      :func:`tespy.components.components.heat_exchanger.zeta2_func`

    **equations**

    see :func:`tespy.components.components.heat_exchager.equations`

    **default design parameters**

    - pr1, pr2, ttd_u, ttd_l

    **default offdesign parameters**

    - zeta1, zeta2, kA

    **inlets and outlets**

    - in1, in2 (index 1: hot side, index 2: cold side)
    - out1, out2 (index 1: hot side, index 2: cold side)

    .. image:: _images/heat_exchanger.svg
       :scale: 100 %
       :alt: alternative text
       :align: center

    **Improvements**

    - see parent class
    """

    def component(self):
        return 'desuperheater'

    def default_design(self):
        return heat_exchanger.default_design(self)

    def default_offdesign(self):
        return heat_exchanger.default_offdesign(self)

    def additional_equations(self):
        r"""
        returns vector vec_res with result of additional equations for this
        component

        :param nw: network using this component object
        :type nw: tespy.networks.network
        :returns: vec_res (*list*) - vector of residual values

        **mandatory equations**

        .. math::

            0 = h_{1,out} - h\left(p, x=1 \right)\\
            x: \text{vapour mass fraction}
        """

        vec_res = []

        o1 = self.outl[0].to_flow()
        vec_res += [o1[2] - h_mix_pQ(o1, 1)]

        return vec_res

    def additional_derivatives(self, nw):
        r"""
        calculate matrix of partial derivatives towards mass flow, pressure,
        enthalpy and fluid composition for additional equations

        :param nw: network using this component object
        :type nw: tespy.networks.network
        :returns: mat_deriv (*list*) - matrix of partial derivatives
        """
        num_fl = len(nw.fluids)
        mat_deriv = []

        o1 = self.outl[0].to_flow()
        x_deriv = np.zeros((1, 4, num_fl + 3))
        x_deriv[0, 2, 1] = -dh_mix_dpQ(o1, 1)
        x_deriv[0, 2, 2] = 1
        mat_deriv += x_deriv.tolist()

        return mat_deriv


# %%


class drum(component):
    r"""

    .. note::

        If you are using a drum in a network with multiple fluids, it is likely
        the fluid propagation causes trouble. If this is the case, try to
        specify the fluid composition at another connection of your network.

    - assumes, that the fluid composition between outlet 1 and inlet 2 does
      not change!

    **no specification parameters available**

    **equations**

    see :func:`tespy.components.components.drum.equations`

    **inlets and outlets**

    - in1, in2 (index 1: from economiser, index 2: from evaporator)
    - out1, out2 (index 1: to evaporator, index 2: to superheater)

    .. image:: _images/drum.svg
       :scale: 100 %
       :alt: alternative text
       :align: center
    """

    def inlets(self):
        return ['in1', 'in2']

    def outlets(self):
        return ['out1', 'out2']

    def component(self):
        return 'drum'

    def equations(self):
        r"""
        returns vector vec_res with result of equations for this component

        :param nw: network using this component object
        :type nw: tespy.networks.network
        :returns: vec_res (*list*) - vector of residual values

        **mandatory equations**

        - :func:`tespy.components.components.component.fluid_res`
        - :func:`tespy.components.components.component.mass_flow_res`

        .. math::

            0 = \sum_i \left(\dot{m}_{i,in} \cdot h_{i,in} \right) -
            \sum_j \left(\dot{m}_{j,out} \cdot h_{j,out} \right)\;
            \forall i \in inlets, \; \forall j \in outlets\\
            0 = h_{1,out} - h\left(p, x=0 \right)\\
            0 = h_{2,out} - h\left(p, x=1 \right)\\
            x: \text{vapour mass fraction}

        """

        vec_res = []

        vec_res += self.fluid_res()
        vec_res += self.mass_flow_res()

        E_res = 0
        for i in self.inl:
            E_res += i.m.val_SI * i.h.val_SI
        for o in self.outl:
            E_res -= o.m.val_SI * o.h.val_SI
        vec_res += [E_res]

        p = self.inl[0].p.val_SI
        for c in [self.inl[1]] + self.outl:
            vec_res += [p - c.p.val_SI]

        vec_res += [h_mix_pQ(self.outl[0].to_flow(), 0) -
                    self.outl[0].h.val_SI]
        vec_res += [h_mix_pQ(self.outl[1].to_flow(), 1) -
                    self.outl[1].h.val_SI]

        return vec_res

    def derivatives(self, nw):
        r"""
        calculate matrix of partial derivatives towards mass flow, pressure,
        enthalpy and fluid composition

        :param nw: network using this component object
        :type nw: tespy.networks.network
        :returns: mat_deriv (*numpy array*) - matrix of partial derivatives
        """

        num_fl = len(nw.fluids)
        mat_deriv = []

        mat_deriv += self.fluid_deriv()
        mat_deriv += self.mass_flow_deriv()

        E_deriv = np.zeros((1, 4, num_fl + 3))
        k = 0
        for i in self.inl:
            E_deriv[0, k, 0] = i.h.val_SI
            E_deriv[0, k, 2] = i.m.val_SI
            k += 1
        j = 0
        for o in self.outl:
            E_deriv[0, j + k, 0] = -o.h.val_SI
            E_deriv[0, j + k, 2] = -o.m.val_SI
            j += 1
        mat_deriv += E_deriv.tolist()

        p_deriv = np.zeros((3, 4, num_fl + 3))
        for k in range(3):
            p_deriv[k, 0, 1] = 1
            p_deriv[k, k + 1, 1] = -1
        mat_deriv += p_deriv.tolist()

        o1 = self.outl[0].to_flow()
        o2 = self.outl[1].to_flow()

        x_deriv = np.zeros((2, 4, num_fl + 3))
        x_deriv[0, 2, 1] = dh_mix_dpQ(o1, 0)
        x_deriv[0, 2, 2] = -1
        x_deriv[1, 3, 1] = dh_mix_dpQ(o2, 1)
        x_deriv[1, 3, 2] = -1
        mat_deriv += x_deriv.tolist()

        return np.asarray(mat_deriv)

    def initialise_source(self, c, key):
        r"""
        returns a starting value for fluid properties at components outlets

        :param c: connection to apply initialisation
        :type c: tespy.connections.connection
        :param key: property
        :type key: str
        :returns: - p (*float*) - starting value for pressure at components
                    outlets, :math:`val = 10^5 \; \text{Pa}`
                  - h (*float*) - starting value for enthalpy at components
                    outlets,

                      - outlet 1:
                        :math:`h = h(p,\;x=0)`

                      - outlet 2:
                        :math:`h = h(p,\;x=1)`
        """
        if key == 'p':
            return 10e5
        elif key == 'h':
            if c.s_id == 'out1':
                return h_mix_pQ(c.to_flow(), 0)
            else:
                return h_mix_pQ(c.to_flow(), 1)
        else:
            return 0

    def initialise_target(self, c, key):
        r"""
        returns a starting value for fluid properties at components inlets

        :param c: connection to apply initialisation
        :type c: tespy.connections.connection
        :param key: property
        :type key: str
        :returns: - p (*float*) - starting value for pressure at components
                    inlets, :math:`val = 10^5 \; \text{Pa}`
                  - h (*float*) - starting value for enthalpy at components
                    inlets,

                      - inlet 1:
                        :math:`h = h(p,\;x=0)`

                      - inlet 2:
                        :math:`h = h(p,\;x=0.7)`
        """
        if key == 'p':
            return 10e5
        elif key == 'h':
            if c.t_id == 'in1':
                return h_mix_pQ(c.to_flow(), 0)
            else:
                return h_mix_pQ(c.to_flow(), 0.7)
        else:
            return 0

# %%


class subsys_interface(component):
    r"""
    interface for subsystems

    - passes fluid properties/flow information at inlet i to outlet i
    - no transformation of any fluid properties

    **available parameters**

    - num_inter: number of connections for the interface

    **equations**

    see :func:`tespy.components.components.subsys_interface.equations`

    **inlets and outlets**

    - specify number of inlets and outlets with :code:`num_inter`
    - predefined value: 1

    .. image:: _images/subsys_interface.svg
       :scale: 100 %
       :alt: alternative text
       :align: center
    """

    def attr(self):
        return {'num_inter': dc_cp(printout=False)}

    def inlets(self):
        if self.num_inter.is_set:
            return ['in' + str(i + 1) for i in range(self.num_inter.val)]
        else:
            return ['in1']

    def outlets(self):
        if self.num_inter.is_set:
            return ['out' + str(i + 1) for i in range(self.num_inter.val)]
        else:
            return ['out1']

    def component(self):
        return 'subsystem interface'

    def equations(self):
        r"""
        returns vector vec_res with result of equations for this component

        :param nw: network using this component object
        :type nw: tespy.networks.network
        :returns: vec_res (*list*) - vector of residual values

        **mandatory equations**

        - :func:`tespy.components.components.component.fluid_res`
        - :func:`tespy.components.components.component.mass_flow_res`

        .. math::

            0 = p_{i,in} - p_{i,out}\\
            0 = h_{i,in} - h_{i,out}\\
            \forall i \in inlets/outlets

        """

        vec_res = []
        num_inl = len(self.inl)

        vec_res += self.fluid_res()
        vec_res += self.mass_flow_res()
        for j in range(num_inl):
            i = self.inl[j]
            o = self.outl[j]
            vec_res += [i.p.val_SI - o.p.val_SI]
        for j in range(num_inl):
            i = self.inl[j]
            o = self.outl[j]
            vec_res += [i.h.val_SI - o.h.val_SI]

        return vec_res

    def derivatives(self, nw):
        r"""
        calculate matrix of partial derivatives towards mass flow, pressure,
        enthalpy and fluid composition

        :param nw: network using this component object
        :type nw: tespy.networks.network
        :returns: mat_deriv (*numpy array*) - matrix of partial derivatives
        """

        num_fl = len(nw.fluids)
        num_inl, num_outl = len(self.inl), len(self.outl)
        mat_deriv = []

        mat_deriv += self.fluid_deriv()
        mat_deriv += self.mass_flow_deriv()

        p_deriv = np.zeros((num_inl, num_inl + num_outl, num_fl + 3))
        for i in range(num_inl):
            p_deriv[i, i, 1] = 1
        for j in range(num_outl):
            p_deriv[j, j + i + 1, 1] = -1
        mat_deriv += p_deriv.tolist()

        h_deriv = np.zeros((num_inl, num_inl + num_outl, num_fl + 3))
        for i in range(num_inl):
            h_deriv[i, i, 2] = 1
        for j in range(num_outl):
            h_deriv[j, j + i + 1, 2] = -1
        mat_deriv += h_deriv.tolist()

        return np.asarray(mat_deriv)<|MERGE_RESOLUTION|>--- conflicted
+++ resolved
@@ -1430,11 +1430,7 @@
             if (self.eta_s.val > 1 or self.eta_s.val <= 0) and nw.comperr:
                 msg = ('##### ERROR #####\n'
                        'Invalid value for isentropic efficiency: '
-<<<<<<< HEAD
-                       'eta_s =' + str(self.eta_s.val))
-=======
                        'eta_s =' + str(self.eta_s.val) + ' at ' + self.label)
->>>>>>> 977a5be7
                 print(msg)
                 nw.errors += [self]
 
@@ -1787,11 +1783,7 @@
             if (self.eta_s.val > 1 or self.eta_s.val <= 0) and nw.comperr:
                 msg = ('##### ERROR #####\n'
                        'Invalid value for isentropic efficiency: '
-<<<<<<< HEAD
-                       'eta_s =' + str(self.eta_s.val))
-=======
                        'eta_s =' + str(self.eta_s.val) + ' at ' + self.label)
->>>>>>> 977a5be7
                 print(msg)
                 nw.errors += [self]
 
@@ -2133,11 +2125,7 @@
             if (self.eta_s.val > 1 or self.eta_s.val <= 0) and nw.comperr:
                 msg = ('##### ERROR #####\n'
                        'Invalid value for isentropic efficiency: '
-<<<<<<< HEAD
-                       'eta_s =' + str(self.eta_s.val))
-=======
                        'eta_s =' + str(self.eta_s.val) + ' at ' + self.label)
->>>>>>> 977a5be7
                 print(msg)
                 nw.errors += [self]
 
