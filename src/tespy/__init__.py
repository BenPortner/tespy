# -*- coding: utf-8

<<<<<<< HEAD
__version__ = '0.3.2 - dev'
=======
__version__ = '0.3.3 - dev'
>>>>>>> 77e8ba30

# tespy data and connection import
from . import connections  # noqa: F401
from . import data  # noqa: F401
# tespy components imports
from .components import basics  # noqa: F401
from .components import combustion  # noqa: F401
from .components import components  # noqa: F401
from .components import heat_exchangers  # noqa: F401
from .components import nodes  # noqa: F401
from .components import piping  # noqa: F401
from .components import reactors  # noqa: F401
from .components import subsystems  # noqa: F401
from .components import turbomachinery  # noqa: F401
# tespy networks imports
from .networks import network_reader  # noqa: F401
from .networks import networks  # noqa: F401
# tespy tools imports
from .tools import characteristics  # noqa: F401
from .tools import data_containers  # noqa: F401
from .tools import fluid_properties  # noqa: F401
from .tools import global_vars  # noqa: F401
from .tools import helpers  # noqa: F401
from .tools import logger  # noqa: F401<|MERGE_RESOLUTION|>--- conflicted
+++ resolved
@@ -1,10 +1,6 @@
 # -*- coding: utf-8
 
-<<<<<<< HEAD
-__version__ = '0.3.2 - dev'
-=======
 __version__ = '0.3.3 - dev'
->>>>>>> 77e8ba30
 
 # tespy data and connection import
 from . import connections  # noqa: F401
